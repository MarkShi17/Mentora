'use client';

import type { CSSProperties } from "react";
import { CanvasObject } from "@/types";
import { cn } from "@/lib/cn";
import { CodeBlock } from "@/components/code-block";

// Removed getObjectSizeClass - now using backend-calculated sizes directly

function renderObjectContent(object: CanvasObject) {
  if (!object.data) return null;

  switch (object.type) {
    case 'text':
      return (
        <div className="text-base text-slate-800 leading-relaxed p-2 h-full overflow-auto">
          {object.data.content?.split('\n').map((line, index) => (
            <p key={index} className="mb-3 last:mb-0">
              {line.trim() ? (
                line.startsWith('•') ? (
                  <span className="flex items-start">
                    <span className="text-sky-600 mr-3 mt-1 text-lg">•</span>
                    <span className="flex-1">{line.substring(1).trim()}</span>
                  </span>
                ) : (
                  line
                )
              ) : (
                <br />
              )}
            </p>
          ))}
        </div>
      );
    
    case 'diagram':
      return (
        <div className="bg-white rounded-lg p-4 shadow-lg h-full overflow-auto">
          <div
            className="bg-white rounded"
            dangerouslySetInnerHTML={{ __html: object.data.svg || '' }}
          />
        </div>
      );
    
    case 'code':
      return (
        <CodeBlock
          code={object.data.code || ''}
          language={object.data.language || 'text'}
          theme="dark"
          showLineNumbers={true}
          showCopyButton={true}
        />
      );
    
    case 'graph':
      return (
        <div className="bg-white rounded-lg p-4 shadow-lg h-full overflow-auto">
          <div
            className="bg-white rounded"
            dangerouslySetInnerHTML={{ __html: object.data.svg || '' }}
          />
        </div>
      );
    
    case 'latex':
      return (
        <div className="flex items-center justify-center p-4 h-full">
          <img 
            src={object.data.rendered} 
            alt="LaTeX equation" 
            className="max-w-full max-h-full object-contain"
          />
        </div>
      );
    
    default:
      return (
        <p className="text-sm text-slate-800">
          {JSON.stringify(object.data)}
        </p>
      );
  }
}

type ObjectLayerProps = {
  objects: CanvasObject[];
  transform: { x: number; y: number; k: number };
  onSelect: (id: string, event: React.MouseEvent) => void;
  onDragStart?: (id: string, event: React.PointerEvent) => void;
  onDragMove?: (id: string, event: React.PointerEvent) => void;
  onDragEnd?: (id: string, event: React.PointerEvent) => void;
  onContextMenu?: (id: string, event: React.MouseEvent) => void;
  isDragging?: boolean;
  dragState?: {
    objectId: string;
    selectedObjectIds: string[];
    startWorld: { x: number; y: number };
    startScreen: { x: number; y: number };
    startPositions: Record<string, { x: number; y: number }>;
    currentDelta: { x: number; y: number };
    wasSelectedAtStart: boolean;
  } | null;
  resizeState?: {
    objectId: string;
    corner: string;
    startWorld: { x: number; y: number };
    startDimensions: { x: number; y: number; width: number; height: number };
    currentDimensions: { x: number; y: number; width: number; height: number };
  } | null;
};

export function ObjectLayer({ objects, transform, onSelect, onDragStart, onDragMove, onDragEnd, onContextMenu, isDragging, dragState, resizeState }: ObjectLayerProps) {
  const stageStyle: CSSProperties = {
    transform: `translate(${transform.x}px, ${transform.y}px) scale(${transform.k})`,
    transformOrigin: "0 0"
  };

  // Sort objects by zIndex so higher ones render on top
  const sortedObjects = [...objects].sort((a, b) => (a.zIndex || 0) - (b.zIndex || 0));

  return (
    <div className="pointer-events-none absolute inset-0">
      <div
        className="relative h-full w-full"
        style={stageStyle}
      >
        {sortedObjects.map((object) => {
          // Check if this object is part of the group being dragged
          const isBeingDragged = dragState?.selectedObjectIds?.includes(object.id) ?? false;
          const dragTransform = isBeingDragged && dragState
            ? `translate(${dragState.currentDelta.x}px, ${dragState.currentDelta.y}px)`
            : undefined;

          // Check if this object is being resized
          const isBeingResized = resizeState?.objectId === object.id;
          const objectX = isBeingResized && resizeState ? resizeState.currentDimensions.x : object.x;
          const objectY = isBeingResized && resizeState ? resizeState.currentDimensions.y : object.y;
          const objectWidth = isBeingResized && resizeState ? resizeState.currentDimensions.width : (object.width || object.size?.width || 'auto');
          const objectHeight = isBeingResized && resizeState ? resizeState.currentDimensions.height : (object.height || object.size?.height || 'auto');

          return (
          <div
            key={object.id}
            data-canvas-object="true"
            className={cn(
              "pointer-events-auto absolute rounded-lg border-2 border-transparent shadow-lg transition-colors",
              object.selected ? "border-sky-400" : "border-transparent",
              resizeState ? "cursor-default" : (isDragging ? "cursor-grabbing" : "cursor-grab"),
              !isBeingDragged && !isBeingResized && "transition-all"
            )}
            style={{
<<<<<<< HEAD
              left: objectX,
              top: objectY,
              width: objectWidth,
              height: objectHeight,
=======
              left: object.x,
              top: object.y,
              width: object.width || 'auto',
              height: object.height || 'auto',
>>>>>>> 01adcfea
              background: `${object.color}20`,
              zIndex: object.zIndex || 0,
              transform: dragTransform
            }}
            onPointerDown={(event) => {
              // Don't handle if we're currently resizing
              if (resizeState) {
                return;
              }
              event.stopPropagation();
              event.preventDefault();
              if (onDragStart) {
                onDragStart(object.id, event);
              }
            }}
            onPointerMove={(event) => {
              // Don't handle if we're currently resizing
              if (resizeState) {
                return;
              }
              event.stopPropagation();
              event.preventDefault();
              if (onDragMove) {
                onDragMove(object.id, event);
              }
            }}
            onPointerUp={(event) => {
              // Don't handle if we're currently resizing
              if (resizeState) {
                return;
              }
              event.stopPropagation();
              event.preventDefault();
              if (onDragEnd) {
                onDragEnd(object.id, event);
              }
            }}
            onClick={(event) => {
              event.stopPropagation();
            }}
            onContextMenu={(event) => {
              event.preventDefault();
              event.stopPropagation();
              if (onContextMenu) {
                onContextMenu(object.id, event);
              }
            }}
          >
            <div className="flex flex-col bg-white/95 p-4 backdrop-blur rounded-lg border border-slate-200 shadow-xl h-full">
              <div className="mb-3 flex items-center justify-between flex-shrink-0">
                <div>
                  <p className="text-xs uppercase tracking-wide text-slate-600 font-medium">
                    {object.type}
                  </p>
                  <h3 className="mt-1 text-base font-semibold text-slate-900">
                    {object.label}
                  </h3>
                </div>
                <div className="w-3 h-3 rounded-full" style={{ backgroundColor: object.color }}></div>
              </div>
              <div className="flex-1 min-h-0">
                {renderObjectContent(object)}
              </div>
              {object.metadata?.description ? (
                <p className="text-sm text-slate-600 mt-3 pt-3 border-t border-slate-200 flex-shrink-0">
                  {String(object.metadata.description)}
                </p>
              ) : null}
            </div>
          </div>
          );
        })}
      </div>
    </div>
  );
}<|MERGE_RESOLUTION|>--- conflicted
+++ resolved
@@ -151,17 +151,10 @@
               !isBeingDragged && !isBeingResized && "transition-all"
             )}
             style={{
-<<<<<<< HEAD
-              left: objectX,
-              top: objectY,
-              width: objectWidth,
-              height: objectHeight,
-=======
               left: object.x,
               top: object.y,
               width: object.width || 'auto',
               height: object.height || 'auto',
->>>>>>> 01adcfea
               background: `${object.color}20`,
               zIndex: object.zIndex || 0,
               transform: dragTransform
