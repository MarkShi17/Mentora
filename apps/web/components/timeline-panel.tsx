--- conflicted
+++ resolved
@@ -287,14 +287,11 @@
                     <StopCircle className="h-4 w-4 text-slate-400 group-hover:text-red-500 transition-colors" />
                   </button>
                 </div>
-<<<<<<< HEAD
-=======
               ) : message.content === "Stopped" ? (
                 <div className="mt-2 flex items-center gap-2.5">
                   <span className="text-sm text-slate-600 font-medium">Generation stopped</span>
                   <div className="w-2.5 h-2.5 rounded-full bg-red-500 shadow-lg shadow-red-500/50"></div>
                 </div>
->>>>>>> 403cf489
               ) : (
                 <p className="mt-2 text-sm text-slate-700 leading-relaxed font-medium">{message.content}</p>
               )}
