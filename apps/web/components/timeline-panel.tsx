'use client';

import { Fragment, useState, useRef } from "react";
import { ChevronLeft, ChevronRight, MessageSquare, X } from "lucide-react";
import { Button } from "@/components/ui/button";
import { VoiceControls } from "@/components/voice-controls";
import { formatTime } from "@/lib/utils";
import { useSessionStore } from "@/lib/session-store";
import { cn } from "@/lib/cn";

// Change this to switch between collapse styles: "icon" | "tab" | "bubble"
const COLLAPSE_STYLE: "icon" | "tab" | "bubble" = "icon";

type DragState = {
  isDragging: boolean;
  startX: number;
  startY: number;
  startLeft: number;
  startTop: number;
};

export function TimelinePanel() {
  const [isExpanded, setIsExpanded] = useState(true);
  const [position, setPosition] = useState({ right: 16, top: 16 }); // 16px = 1rem (4 in Tailwind)
  const [dragState, setDragState] = useState<DragState | null>(null);
  const dragStateRef = useRef<DragState | null>(null);

  const activeSessionId = useSessionStore((state) => state.activeSessionId);
  const messages = useSessionStore((state) => state.messages);
  const dialogue = activeSessionId ? messages[activeSessionId] ?? [] : [];
  const captionsEnabled = useSessionStore((state) => state.captionsEnabled);
  const setCaptionsEnabled = useSessionStore((state) => state.setCaptionsEnabled);

  const handleDragStart = (event: React.PointerEvent<HTMLDivElement>) => {
    // Only allow dragging from the header area, not from buttons
    const target = event.target as HTMLElement;
    if (target.closest('button')) {
      return;
    }

    event.preventDefault();
    event.currentTarget.setPointerCapture(event.pointerId);

    const state: DragState = {
      isDragging: true,
      startX: event.clientX,
      startY: event.clientY,
      startLeft: position.right,
      startTop: position.top,
    };

    dragStateRef.current = state;
    setDragState(state);
  };

  const handleDragMove = (event: React.PointerEvent<HTMLDivElement>) => {
    const state = dragStateRef.current;
    if (!state || !state.isDragging) {
      return;
    }

    event.preventDefault();

    const deltaX = event.clientX - state.startX;
    const deltaY = event.clientY - state.startY;

    // Update position - subtract deltaX because we're positioning from the right
    setPosition({
      right: Math.max(0, state.startLeft - deltaX),
      top: Math.max(0, state.startTop + deltaY),
    });
  };

  const handleDragEnd = (event: React.PointerEvent<HTMLDivElement>) => {
    const state = dragStateRef.current;
    if (!state || !state.isDragging) {
      return;
    }

    event.preventDefault();
    event.currentTarget.releasePointerCapture(event.pointerId);

    dragStateRef.current = null;
    setDragState(null);
  };

  // Icon button style - circular floating button
  if (COLLAPSE_STYLE === "icon" && !isExpanded) {
    return (
      <button
        onClick={() => setIsExpanded(true)}
        className="pointer-events-auto absolute z-20 rounded-full border border-slate-200 bg-white/95 p-3 shadow-lg backdrop-blur-md transition-all hover:bg-slate-50 hover:scale-110 active:scale-95 animate-in fade-in-0 slide-in-from-right-5 zoom-in-95 duration-300 group"
        style={{
          right: `${position.right}px`,
          top: `${position.top}px`,
        }}
      >
        <MessageSquare className="h-5 w-5 text-slate-600 transition-transform group-hover:rotate-12" />
        {dialogue.length > 0 && (
          <span className="absolute -right-1 -top-1 flex h-5 w-5 items-center justify-center rounded-full bg-sky-500 text-[10px] font-semibold text-white">
            {dialogue.length}
          </span>
        )}
      </button>
    );
  }

  // Vertical tab style - thin tab on right edge
  if (COLLAPSE_STYLE === "tab" && !isExpanded) {
    return (
      <button
        onClick={() => setIsExpanded(true)}
        className="pointer-events-auto absolute z-20 -translate-y-1/2 rounded-l-lg border border-r-0 border-slate-200 bg-white/95 px-2 py-8 shadow-lg backdrop-blur-md transition-all hover:bg-slate-50 hover:px-3 active:scale-95 animate-in fade-in-0 slide-in-from-right-5 zoom-in-95 duration-300 group"
        style={{
          right: 0,
          top: `${position.top}px`,
        }}
      >
        <div className="flex flex-col items-center gap-2">
          <ChevronLeft className="h-4 w-4 text-slate-600 transition-transform group-hover:-translate-x-0.5" />
          <p className="whitespace-nowrap text-xs font-semibold text-slate-600" style={{ writingMode: "vertical-rl" }}>
            Dialogue ({dialogue.length})
          </p>
        </div>
      </button>
    );
  }

  // Minimized bubble style - small bubble with count
  if (COLLAPSE_STYLE === "bubble" && !isExpanded) {
    return (
      <button
        onClick={() => setIsExpanded(true)}
        className="pointer-events-auto absolute z-20 flex items-center gap-2 rounded-full border border-slate-200 bg-white/95 px-4 py-2 shadow-lg backdrop-blur-md transition-all hover:bg-slate-50 hover:scale-105 active:scale-95 animate-in fade-in-0 slide-in-from-right-5 zoom-in-95 duration-300 group"
        style={{
          right: `${position.right}px`,
          top: `${position.top}px`,
        }}
      >
        <MessageSquare className="h-4 w-4 text-slate-600 transition-transform group-hover:rotate-12" />
        <span className="text-sm font-medium text-slate-700">
          Dialogue {dialogue.length > 0 && `(${dialogue.length})`}
        </span>
        <ChevronLeft className="h-4 w-4 text-slate-600 transition-transform group-hover:-translate-x-0.5" />
      </button>
    );
  }

  // Expanded state - floating panel
  return (
    <aside
      className="pointer-events-auto absolute z-20 flex w-96 max-h-[calc(100vh-8rem)] flex-col rounded-2xl border border-slate-200 bg-white/95 shadow-xl backdrop-blur-md animate-in fade-in-0 slide-in-from-right-5 duration-300"
      style={{
        right: `${position.right}px`,
        top: `${position.top}px`,
      }}
    >
      <div
        className={cn(
          "flex items-center justify-between border-b border-slate-200 px-4 py-3 shrink-0",
          dragState?.isDragging ? "cursor-grabbing" : "cursor-grab"
        )}
        onPointerDown={handleDragStart}
        onPointerMove={handleDragMove}
        onPointerUp={handleDragEnd}
        onPointerCancel={handleDragEnd}
      >
        <div className="flex items-center gap-2 select-none">
          <MessageSquare className="h-4 w-4 text-slate-600" />
          <div>
<<<<<<< HEAD
            <p className="text-sm font-semibold text-slate-200">Chat History</p>
            <p className="text-xs text-slate-500">{dialogue.length} messages</p>
=======
            <p className="text-sm font-semibold text-slate-900">Dialogue</p>
            <p className="text-xs text-slate-600">{dialogue.length} messages</p>
>>>>>>> a2a882c3
          </div>
        </div>
        <div className="flex items-center gap-1">
          <Button
<<<<<<< HEAD
=======
            variant="secondary"
            size="sm"
            onClick={() => setCaptionsEnabled(!captionsEnabled)}
            className={cn(
              "h-7 text-xs",
              !captionsEnabled && "bg-slate-200 text-slate-700 hover:bg-slate-300"
            )}
          >
            {captionsEnabled ? "Captions On" : "Captions Off"}
          </Button>
          <Button
>>>>>>> a2a882c3
            variant="ghost"
            size="icon"
            onClick={() => setIsExpanded(false)}
            className="h-7 w-7 transition-all hover:scale-105 active:scale-95 hover:bg-slate-100 group text-slate-600 hover:text-slate-900"
          >
            {COLLAPSE_STYLE === "tab" ? (
              <ChevronRight className="h-4 w-4 transition-transform group-hover:translate-x-0.5" />
            ) : (
              <X className="h-4 w-4 transition-transform group-hover:rotate-90" />
            )}
          </Button>
        </div>
      </div>
      <div className="space-y-3 overflow-y-auto px-4 py-4 scrollbar-thin">
        {dialogue.map((message) => (
          <Fragment key={message.id}>
            <div className="rounded-lg border border-slate-200 bg-slate-50 px-3 py-2">
              <p
                className={cn(
                  "text-sm font-semibold",
                  message.role === "assistant"
                    ? "text-sky-600"
                    : "text-slate-700"
                )}
              >
                <span className="capitalize">{message.role}</span>
                <span className="ml-2 text-xs font-normal text-slate-500">
                  {formatTime(message.timestamp)}
                </span>
              </p>
              <p className="mt-1 text-sm text-slate-700 leading-relaxed">{message.content}</p>
              {message.role === "assistant" && (
                <VoiceControls
                  text={message.content}
                  className="mt-2"
                />
              )}
            </div>
          </Fragment>
        ))}
        {dialogue.length === 0 ? (
          <p className="text-sm text-slate-600">
            No dialogue yet. Start with a question in the prompt bar.
          </p>
        ) : null}
      </div>
    </aside>
  );
}<|MERGE_RESOLUTION|>--- conflicted
+++ resolved
@@ -168,19 +168,12 @@
         <div className="flex items-center gap-2 select-none">
           <MessageSquare className="h-4 w-4 text-slate-600" />
           <div>
-<<<<<<< HEAD
-            <p className="text-sm font-semibold text-slate-200">Chat History</p>
-            <p className="text-xs text-slate-500">{dialogue.length} messages</p>
-=======
             <p className="text-sm font-semibold text-slate-900">Dialogue</p>
             <p className="text-xs text-slate-600">{dialogue.length} messages</p>
->>>>>>> a2a882c3
           </div>
         </div>
         <div className="flex items-center gap-1">
           <Button
-<<<<<<< HEAD
-=======
             variant="secondary"
             size="sm"
             onClick={() => setCaptionsEnabled(!captionsEnabled)}
@@ -192,7 +185,6 @@
             {captionsEnabled ? "Captions On" : "Captions Off"}
           </Button>
           <Button
->>>>>>> a2a882c3
             variant="ghost"
             size="icon"
             onClick={() => setIsExpanded(false)}
