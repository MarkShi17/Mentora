'use client';

import type React from "react";
import { useCallback, useEffect, useMemo, useRef, useState } from "react";
import { select, zoom, zoomIdentity } from "d3";
import { ObjectLayer } from "@/components/object-layer";
import { PinLayer } from "@/components/pin-layer";
import { SelectionLayer } from "@/components/selection-layer";
import { ObjectContextMenu } from "@/components/object-context-menu";
import { ConnectionLayer } from "@/components/connection-layer";
import { Button } from "@/components/ui/button";
import { useSessionStore } from "@/lib/session-store";
import type { CanvasObject, Pin, ConnectionAnchor } from "@/types";
import { getHoveredAnchor } from "@/lib/connection-utils";

const GRID_SIZE = 40;
const MIN_SCALE = 0.25;
const MAX_SCALE = 3;

type TransformState = {
  x: number;
  y: number;
  k: number;
};

type LassoState = {
  pointerId: number;
  originScreen: { x: number; y: number };
  currentScreen: { x: number; y: number };
  originWorld: { x: number; y: number };
  currentWorld: { x: number; y: number };
};

type PinDraft = {
  screen: { x: number; y: number };
  world: { x: number; y: number };
  label: string;
};

type DragState = {
  objectId: string; // Primary object being dragged (for pointer events)
  selectedObjectIds: string[]; // ALL objects being moved as a group
  startWorld: { x: number; y: number };
  startScreen: { x: number; y: number };
  startPositions: Record<string, { x: number; y: number }>; // Initial positions of ALL objects
  currentDelta: { x: number; y: number };
  wasSelectedAtStart: boolean;
};

type ResizeState = {
  objectId: string;
  corner: string; // nw, ne, sw, se
  startWorld: { x: number; y: number };
  startDimensions: { x: number; y: number; width: number; height: number };
  currentDimensions: { x: number; y: number; width: number; height: number };
  textScale?: number; // Scale factor for text (0.7 to 1.0)
};

type ConnectionDragState = {
  sourceObjectId: string;
  sourceAnchor: ConnectionAnchor;
  currentWorld: { x: number; y: number };
};

const IDENTITY: TransformState = { x: 0, y: 0, k: 1 };

const toState = (transform: { x: number; y: number; k: number }): TransformState => ({
  x: transform.x,
  y: transform.y,
  k: transform.k
});

const asZoomTransform = ({ x, y, k }: TransformState) =>
  zoomIdentity.translate(x, y).scale(k);

export function CanvasStage() {
  const containerRef = useRef<HTMLDivElement | null>(null);
  const selectionRef = useRef<ReturnType<typeof select<HTMLDivElement, unknown>>>();
  const zoomBehaviorRef = useRef<ReturnType<typeof zoom<HTMLDivElement, unknown>>>();
  const zoomHandlerRef = useRef<((event: { transform: { x: number; y: number; k: number } }) => void) | null>(null);

  const [transform, setTransform] = useState<TransformState>(IDENTITY);
  const transformRef = useRef<TransformState>(IDENTITY);
  const stageSizeRef = useRef<{ width: number; height: number } | null>(null);
  const [isInitialized, setIsInitialized] = useState(false);
  const lastLoadedSessionRef = useRef<string | null>(null);
  const animationRef = useRef<number | null>(null);

const activeSessionId = useSessionStore((state) => state.activeSessionId);
const canvasObjects = useSessionStore(
  (state) => (state.activeSessionId ? state.canvasObjects[state.activeSessionId] ?? [] : [])
);
const canvasMode = useSessionStore((state) => state.canvasMode);
const toggleObjectSelection = useSessionStore((state) => state.toggleObjectSelection);
const clearObjectSelection = useSessionStore((state) => state.clearObjectSelection);
const setSelectedObjects = useSessionStore((state) => state.setSelectedObjects);
const setSelectionMethod = useSessionStore((state) => state.setSelectionMethod);
const setLastSelectedObject = useSessionStore((state) => state.setLastSelectedObject);
const selectionMethod = useSessionStore((state) =>
  state.activeSessionId ? state.selectionMethods[state.activeSessionId] : undefined
);
const lastSelectedObjectId = useSessionStore((state) =>
  state.activeSessionId ? state.lastSelectedObjectIds[state.activeSessionId] : null
);
const setCanvasView = useSessionStore((state) => state.setCanvasView);
const focusTarget = useSessionStore((state) => state.focusTarget);
const clearFocus = useSessionStore((state) => state.clearFocus);
const pins = useSessionStore((state) =>
  state.activeSessionId ? state.pins[state.activeSessionId] ?? [] : []
);
const requestFocus = useSessionStore((state) => state.requestFocus);
const addPin = useSessionStore((state) => state.addPin);
const setCanvasMode = useSessionStore((state) => state.setCanvasMode);
const updateCanvasObject = useSessionStore((state) => state.updateCanvasObject);
const updateCanvasObjects = useSessionStore((state) => state.updateCanvasObjects);
const deleteCanvasObjects = useSessionStore((state) => state.deleteCanvasObjects);
const bringToFront = useSessionStore((state) => state.bringToFront);
const stageSize = useSessionStore((state) =>
  state.activeSessionId ? state.canvasViews[state.activeSessionId]?.stageSize : null
);
const connections = useSessionStore((state) =>
  state.activeSessionId ? state.connections[state.activeSessionId] ?? [] : []
);
const createConnection = useSessionStore((state) => state.createConnection);
const deleteConnection = useSessionStore((state) => state.deleteConnection);
const deleteConnectionsByObjectId = useSessionStore((state) => state.deleteConnectionsByObjectId);

  const canvasModeRef = useRef(canvasMode);
  useEffect(() => {
    canvasModeRef.current = canvasMode;
  }, [canvasMode]);

  const activeSessionIdRef = useRef(activeSessionId);
  useEffect(() => {
    activeSessionIdRef.current = activeSessionId;
    initialPinCenteredRef.current = null;
  }, [activeSessionId]);

  useEffect(() => {
    if (canvasModeRef.current === "pin") {
      setCanvasMode("pan");
    }
    setPinDraft(null);
  }, [activeSessionId, setCanvasMode]);

  const canvasObjectsRef = useRef<CanvasObject[]>(canvasObjects);
  useEffect(() => {
    canvasObjectsRef.current = canvasObjects;
  }, [canvasObjects]);

const previousSelectionRef = useRef<string[] | null>(null);
const [pinDraft, setPinDraft] = useState<PinDraft | null>(null);
const pinInputRef = useRef<HTMLInputElement | null>(null);
const initialPinCenteredRef = useRef<string | null>(null);
const [menuPosition, setMenuPosition] = useState<{ x: number; y: number } | null>(null);

  const [lasso, setLasso] = useState<LassoState | null>(null);
  const lassoRef = useRef<LassoState | null>(null);
  useEffect(() => {
    lassoRef.current = lasso;
  }, [lasso]);

  // Object dragging state
  const [dragState, setDragState] = useState<DragState | null>(null);
  const dragStateRef = useRef<DragState | null>(null);
  useEffect(() => {
    dragStateRef.current = dragState;
  }, [dragState]);

  // Object resizing state
  const [resizeState, setResizeState] = useState<ResizeState | null>(null);
  const resizeStateRef = useRef<ResizeState | null>(null);
  useEffect(() => {
    resizeStateRef.current = resizeState;
  }, [resizeState]);

  // Connection dragging state
  const [connectionDragState, setConnectionDragState] = useState<ConnectionDragState | null>(null);
  const connectionDragStateRef = useRef<ConnectionDragState | null>(null);
  useEffect(() => {
    connectionDragStateRef.current = connectionDragState;
  }, [connectionDragState]);

  // Hovered anchor state
  const [hoveredAnchor, setHoveredAnchor] = useState<{ objectId: string; anchor: ConnectionAnchor } | null>(null);

  useEffect(() => {
    if (pinDraft && pinInputRef.current) {
      pinInputRef.current.focus();
      pinInputRef.current.select();
    }
  }, [pinDraft]);

  const applyTransform = useCallback(
    (nextState: TransformState) => {
      transformRef.current = nextState;
      setTransform(nextState);
      if (activeSessionId) {
        setCanvasView(activeSessionId, { transform: nextState, stageSize: stageSizeRef.current });
      }
  },
  [setCanvasView, activeSessionId]
);

  const stopAnimation = useCallback(() => {
    if (animationRef.current !== null) {
      cancelAnimationFrame(animationRef.current);
      animationRef.current = null;
    }
  }, []);

  const syncZoomTransform = useCallback((next: TransformState) => {
    const selection = selectionRef.current;
    const zoomBehavior = zoomBehaviorRef.current;
    if (selection && zoomBehavior) {
      selection.call(zoomBehavior.transform, asZoomTransform(next));
    }
  }, []);

  const animateToTransform = useCallback(
    (target: TransformState, duration: number) => {
      if (duration <= 0) {
        stopAnimation();
        applyTransform(target);
        syncZoomTransform(target);
        return;
      }

      stopAnimation();

      const start = transformRef.current;
      const startTime = performance.now();

      const step = (time: number) => {
        const elapsed = time - startTime;
        const t = Math.min(1, elapsed / duration);
        const eased = 1 - Math.pow(1 - t, 3);

        const current: TransformState = {
          x: start.x + (target.x - start.x) * eased,
          y: start.y + (target.y - start.y) * eased,
          k: start.k + (target.k - start.k) * eased,
        };

        applyTransform(current);
        syncZoomTransform(current);

        if (t < 1) {
          animationRef.current = requestAnimationFrame(step);
        } else {
          animationRef.current = null;
        }
      };

      animationRef.current = requestAnimationFrame(step);
    },
    [applyTransform, stopAnimation, syncZoomTransform]
  );

  const screenToWorld = useCallback(
    (point: { x: number; y: number }) => {
      const { x, y, k } = transformRef.current;
      return {
        x: (point.x - x) / k,
        y: (point.y - y) / k
      };
    },
    []
  );

  const selectObjectsInBox = useCallback(
    (start: { x: number; y: number }, end: { x: number; y: number }) => {
      const sessionId = activeSessionIdRef.current;
      if (!sessionId) {
        return [];
      }
      const minX = Math.min(start.x, end.x);
      const maxX = Math.max(start.x, end.x);
      const minY = Math.min(start.y, end.y);
      const maxY = Math.max(start.y, end.y);

      const ids = canvasObjectsRef.current
        .filter((object) => {
          const objMinX = object.x;
          const objMaxX = object.x + object.width;
          const objMinY = object.y;
          const objMaxY = object.y + object.height;
          // Check for intersection (partial overlap) instead of full containment
          return objMaxX >= minX && objMinX <= maxX && objMaxY >= minY && objMinY <= maxY;
        })
        .map((object) => object.id);

      setSelectedObjects(sessionId, ids);
      setSelectionMethod(sessionId, "lasso");
      return ids;
    },
    [setSelectedObjects, setSelectionMethod]
  );

  useEffect(() => {
    if (!containerRef.current) {
      return;
    }

    const element = containerRef.current;
    const selection = select(element);
    selectionRef.current = selection;

    const handleZoom = (event: { transform: { x: number; y: number; k: number } }) => {
      if (canvasModeRef.current !== "pan") {
        return;
      }
      const nextState = toState(event.transform);
      applyTransform(nextState);
    };
    zoomHandlerRef.current = handleZoom;

    const zoomBehavior = zoom<HTMLDivElement, unknown>()
      .scaleExtent([MIN_SCALE, MAX_SCALE])
      .filter((event) => {
        // Don't allow zoom/pan if we're currently resizing
        if (resizeStateRef.current) {
          return false;
        }

        if (event.ctrlKey && event.type === "wheel") {
          return true;
        }

        // Don't activate zoom if clicking on a canvas object
        const target = event.target as HTMLElement;
        const isObjectClick = target.closest('[data-canvas-object="true"]');
        if (isObjectClick) {
          return false;
        }

        return !event.button;
      })
      .on("zoom", handleZoom);

    zoomBehaviorRef.current = zoomBehavior;
    selection.call(zoomBehavior);

    return () => {
      selection.on(".zoom", null);
    };
  }, [applyTransform]);

  useEffect(() => {
    const zoomBehavior = zoomBehaviorRef.current;
    if (!zoomBehavior) {
      return;
    }
    if (canvasMode === "pan" && zoomHandlerRef.current) {
      zoomBehavior.on("zoom", zoomHandlerRef.current);
    } else {
      zoomBehavior.on("zoom", null);
    }
  }, [canvasMode]);

  useEffect(() => {
    if (canvasMode !== "lasso") {
      lassoRef.current = null;
      setLasso(null);
      previousSelectionRef.current = null;
    }
    if (canvasMode !== "pin") {
      setPinDraft(null);
    }
  }, [canvasMode]);

  useEffect(() => {
    const element = containerRef.current;
    if (!element || !activeSessionId) {
      return;
    }
    const updateSize = () => {
      const rect = element.getBoundingClientRect();
      stageSizeRef.current = { width: rect.width, height: rect.height };
      // Only save after initialization to avoid saving IDENTITY before centering
      if (activeSessionId && isInitialized) {
        setCanvasView(activeSessionId, { transform: transformRef.current, stageSize: stageSizeRef.current });
      }
    };
    updateSize();
    const observer = new ResizeObserver(updateSize);
    observer.observe(element);
    return () => observer.disconnect();
  }, [setCanvasView, activeSessionId, isInitialized]);

  useEffect(() => {
    // Only save after initialization to avoid saving IDENTITY before centering
    if (activeSessionId && isInitialized) {
      setCanvasView(activeSessionId, { transform: transformRef.current, stageSize: stageSizeRef.current });
    }
  }, [transform, setCanvasView, activeSessionId, isInitialized]);

  // Center canvas on initial load or session switch
  useEffect(() => {
    if (!activeSessionId) {
      return;
    }

    if (lastLoadedSessionRef.current === activeSessionId && isInitialized) {
      return;
    }

    const stage = stageSizeRef.current;
    if (!stage) {
      return;
    }

    // Check if there's a saved canvas view for this session
    const state = useSessionStore.getState();
    const savedView = state.canvasViews[activeSessionId];

    if (savedView && savedView.stageSize) {
      // Restore saved view
      const savedTransform = savedView.transform;
      transformRef.current = savedTransform;
      setTransform(savedTransform);
      const selection = selectionRef.current;
      const zoomBehavior = zoomBehaviorRef.current;
      if (selection && zoomBehavior) {
        selection.call(zoomBehavior.transform, asZoomTransform(savedTransform));
      }
    } else {
      // Calculate center transform
      // Account for floating header (80px), prompt bar (80px)
      const headerHeight = 80;
      const promptHeight = 80;
      const sidebarWidth = 80; // Sidebar width when expanded
      const visualHeight = stage.height - headerHeight - promptHeight;
      const availableWidth = stage.width - sidebarWidth;

      // Center between the left sidebar and right edge (not the middle of the screen)
      // Formula: sidebarWidth + (availableWidth / 2)
      // This places the center at the midpoint of the canvas area between sidebar and right edge
      const centerTransform: TransformState = {
        x: sidebarWidth + (availableWidth / 2),
        y: headerHeight + (visualHeight / 2) - 80, // Shift up 80px to account for prompt bar visual weight
        k: 0.6
      };

      transformRef.current = centerTransform;
      setTransform(centerTransform);
      const selection = selectionRef.current;
      const zoomBehavior = zoomBehaviorRef.current;
      if (selection && zoomBehavior) {
        selection.call(zoomBehavior.transform, asZoomTransform(centerTransform));
      }
      setCanvasView(activeSessionId, { transform: centerTransform, stageSize: stage });
    }

    setIsInitialized(true);
    lastLoadedSessionRef.current = activeSessionId;
  }, [activeSessionId, stageSize, setCanvasView, isInitialized]);

  useEffect(() => {
    if (!focusTarget) {
      return;
    }
    const stageSize = stageSizeRef.current;
    if (!stageSize) {
      clearFocus();
      return;
    }
    const targetScale = focusTarget.scale ?? transformRef.current.k;
    const offsetX = focusTarget.offsetX ?? 0;
    const offsetY = focusTarget.offsetY ?? 0;
    const targetTransform: TransformState = {
      k: targetScale,
      x: stageSize.width / 2 - focusTarget.x * targetScale + offsetX,
      y: stageSize.height / 2 - focusTarget.y * targetScale + offsetY
    };
    const duration = focusTarget.smooth === false ? 0 : focusTarget.duration ?? 240;
    if (duration > 0) {
      animateToTransform(targetTransform, duration);
    } else {
      stopAnimation();
      applyTransform(targetTransform);
      syncZoomTransform(targetTransform);
    }
    clearFocus();
  }, [focusTarget, animateToTransform, applyTransform, clearFocus, stopAnimation, syncZoomTransform]);

  useEffect(() => {
    if (!activeSessionId || !stageSize) {
      return;
    }
    if (initialPinCenteredRef.current === activeSessionId) {
      return;
    }
    const sessionPins = pins;
    if (!sessionPins || sessionPins.length === 0) {
      return;
    }
    const stage = stageSizeRef.current ?? stageSize;
    if (!stage) {
      return;
    }
    const pin = sessionPins[0];
    const scale = transformRef.current.k;
    const nextTransform: TransformState = {
      k: scale,
      x: stage.width / 2 - pin.x * scale,
      y: stage.height / 2 - pin.y * scale
    };
    applyTransform(nextTransform);
    const selection = selectionRef.current;
    const zoomBehavior = zoomBehaviorRef.current;
    if (selection && zoomBehavior) {
      selection.call(zoomBehavior.transform, asZoomTransform(nextTransform));
    }
    initialPinCenteredRef.current = activeSessionId;
  }, [activeSessionId, stageSize, pins, applyTransform]);

  useEffect(() => {
    return () => {
      if (lassoRef.current) {
        setLasso(null);
        lassoRef.current = null;
      }
    };
  }, []);

  const handleCanvasClick = useCallback(() => {
    // Don't handle if we're resizing
    if (resizeStateRef.current) {
      return;
    }

    // Close menu on any canvas click
    setMenuPosition(null);

    if (canvasMode !== "pan") {
      return;
    }
    if (!activeSessionId) {
      return;
    }
    clearObjectSelection(activeSessionId);
  }, [activeSessionId, canvasMode, clearObjectSelection]);

  const handleSelect = useCallback(
    (objectId: string, event: React.MouseEvent) => {
      // Close menu on object selection
      setMenuPosition(null);

      if (!activeSessionId) {
        return;
      }
      // Bring object to front when selected
      bringToFront(activeSessionId, objectId);

      // Check for Cmd (Mac) or Ctrl (Windows/Linux) for multi-select
      const isMultiSelect = event.ctrlKey || event.metaKey;
      toggleObjectSelection(activeSessionId, objectId, isMultiSelect);
      setSelectionMethod(activeSessionId, "click");
      setLastSelectedObject(activeSessionId, objectId);
    },
    [activeSessionId, toggleObjectSelection, setSelectionMethod, setLastSelectedObject, bringToFront]
  );

  const handleObjectContextMenu = useCallback(
    (objectId: string, event: React.MouseEvent) => {
      if (!activeSessionId) {
        return;
      }
      // Set menu position at mouse position
      setMenuPosition({ x: event.clientX, y: event.clientY });
    },
    [activeSessionId]
  );

  const handleCloseMenu = useCallback(() => {
    setMenuPosition(null);
  }, []);

  const handleDeleteObjects = useCallback(
    (objectIds: string[]) => {
      if (!activeSessionId) {
        return;
      }
      deleteCanvasObjects(activeSessionId, objectIds);
      setMenuPosition(null);
    },
    [activeSessionId, deleteCanvasObjects]
  );

  const handleDeleteConnections = useCallback(
    (objectIds: string[]) => {
      if (!activeSessionId) {
        return;
      }
      objectIds.forEach(objectId => {
        deleteConnectionsByObjectId(activeSessionId, objectId);
      });
      setMenuPosition(null);
    },
    [activeSessionId, deleteConnectionsByObjectId]
  );

  const handlePinFocus = useCallback(
    (pin: Pin) => {
      requestFocus({ id: pin.id, x: pin.x, y: pin.y });
    },
    [requestFocus]
  );

  const handleAnchorHover = useCallback(
    (objectId: string, anchor: ConnectionAnchor | null) => {
      if (anchor) {
        setHoveredAnchor({ objectId, anchor });
      } else {
        setHoveredAnchor(null);
      }
    },
    []
  );

  const getScreenPoint = useCallback(
    (event: React.PointerEvent) => {
      if (!containerRef.current) {
        return { x: 0, y: 0 };
      }
      const rect = containerRef.current.getBoundingClientRect();
      return {
        x: event.clientX - rect.left,
        y: event.clientY - rect.top
      };
    },
    []
  );

<<<<<<< HEAD
  useEffect(() => () => {
    stopAnimation();
  }, [stopAnimation]);
=======
  // Handle dimension measurement from ResizeObserver
  const handleDimensionsMeasured = useCallback(
    (objectId: string, width: number, height: number) => {
      if (!activeSessionId) return;

      const state = useSessionStore.getState();
      const objects = state.canvasObjects[activeSessionId] || [];
      const object = objects.find(obj => obj.id === objectId);

      if (!object) return;

      // Only update if dimensions actually changed to avoid infinite loops
      if (object.width !== width || object.height !== height) {
        updateCanvasObject(activeSessionId, {
          ...object,
          width,
          height
        });
      }
    },
    [activeSessionId, updateCanvasObject]
  );
>>>>>>> e0fe24a7

  const handleObjectDragStart = useCallback(
    (objectId: string, event: React.PointerEvent) => {
      // Don't start dragging if we're currently resizing
      if (resizeStateRef.current) {
        return;
      }

      // Close menu on drag start
      setMenuPosition(null);

      if (!activeSessionId || canvasMode !== "pan") {
        return;
      }
      event.stopPropagation();

      // Get fresh object state from store (not ref)
      const state = useSessionStore.getState();
      const objects = state.canvasObjects[activeSessionId] || [];
      const object = objects.find(obj => obj.id === objectId);

      if (!object) {
        return;
      }

      // Check if multi-select is active
      const isMultiSelect = event.ctrlKey || event.metaKey;

      // Get max zIndex once
      const maxZIndex = Math.max(...objects.map(obj => obj.zIndex || 0), 0);

      // Handle selection based on mode and current state
      if (isMultiSelect) {
        // Multi-select mode (Cmd/Ctrl held): just ensure this object is selected, keep others as-is
        const freshState = useSessionStore.getState();
        const freshObject = freshState.canvasObjects[activeSessionId]?.find(obj => obj.id === objectId);

        if (freshObject) {
          updateCanvasObject(activeSessionId, {
            ...freshObject,
            selected: true,
            zIndex: maxZIndex + 1
          });
        }
      } else if (object.selected) {
        // Object is already selected - keep all selections (group drag)
        // Just bring this object to front
        const freshState = useSessionStore.getState();
        const freshObject = freshState.canvasObjects[activeSessionId]?.find(obj => obj.id === objectId);

        if (freshObject) {
          updateCanvasObject(activeSessionId, {
            ...freshObject,
            zIndex: maxZIndex + 1,
            selected: true
          });
        }
      } else {
        // Object not selected - single-select mode: clear ALL other selections, select only this one
        const freshState = useSessionStore.getState();
        const freshObjects = freshState.canvasObjects[activeSessionId] || [];

        const updatedObjects = freshObjects.map(obj =>
          obj.id === objectId
            ? { ...obj, selected: true, zIndex: maxZIndex + 1 }
            : { ...obj, selected: false }
        );
        updateCanvasObjects(activeSessionId, updatedObjects);
      }

      // Get screen point and convert to world coordinates
      const screenPoint = getScreenPoint(event as any);
      const worldPoint = screenToWorld(screenPoint);

      // Get ALL currently selected objects after selection updates
      const freshState = useSessionStore.getState();
      const freshObjects = freshState.canvasObjects[activeSessionId] || [];
      const selectedObjects = freshObjects.filter(obj => obj.selected);
      const selectedObjectIds = selectedObjects.map(obj => obj.id);

      // Store initial positions for ALL selected objects
      const startPositions: Record<string, { x: number; y: number }> = {};
      selectedObjects.forEach(obj => {
        startPositions[obj.id] = { x: obj.x, y: obj.y };
      });

      // Set drag state - track all selected objects for group dragging
      const nextDragState: DragState = {
        objectId,
        selectedObjectIds,
        startWorld: worldPoint,
        startScreen: screenPoint,
        startPositions,
        currentDelta: { x: 0, y: 0 },
        wasSelectedAtStart: true // Always true now since we just selected it
      };
      dragStateRef.current = nextDragState;
      setDragState(nextDragState);

      // Capture pointer
      event.currentTarget.setPointerCapture(event.pointerId);
    },
    [activeSessionId, canvasMode, getScreenPoint, screenToWorld, updateCanvasObject, updateCanvasObjects]
  );

  const handleObjectDragMove = useCallback(
    (objectId: string, event: React.PointerEvent) => {
      const drag = dragStateRef.current;
      if (!drag || drag.objectId !== objectId) {
        return;
      }

      event.stopPropagation();

      // Get current world position
      const screenPoint = getScreenPoint(event as any);
      const worldPoint = screenToWorld(screenPoint);

      // Calculate delta in world coordinates
      const deltaX = worldPoint.x - drag.startWorld.x;
      const deltaY = worldPoint.y - drag.startWorld.y;

      // Update drag state with current delta (for visual transform)
      const nextDragState: DragState = {
        ...drag,
        currentDelta: { x: deltaX, y: deltaY }
      };
      dragStateRef.current = nextDragState;
      setDragState(nextDragState);
    },
    [getScreenPoint, screenToWorld]
  );

  const handleObjectDragEnd = useCallback(
    (objectId: string, event: React.PointerEvent) => {
      const drag = dragStateRef.current;
      if (!drag || drag.objectId !== objectId || !activeSessionId) {
        return;
      }

      event.stopPropagation();

      const screenPoint = getScreenPoint(event as any);
      const worldPoint = screenToWorld(screenPoint);

      const screenDeltaX = screenPoint.x - drag.startScreen.x;
      const screenDeltaY = screenPoint.y - drag.startScreen.y;
      const worldDeltaX = worldPoint.x - drag.startWorld.x;
      const worldDeltaY = worldPoint.y - drag.startWorld.y;

      // Calculate total movement distance in screen pixels to determine if it was a click or drag
      const totalScreenMovement = Math.hypot(screenDeltaX, screenDeltaY);
      const CLICK_THRESHOLD = 5; // screen pixels
      const wasClick = totalScreenMovement < CLICK_THRESHOLD;

      // Get fresh state from store
      const state = useSessionStore.getState();
      const objects = state.canvasObjects[activeSessionId] || [];
      const object = objects.find(obj => obj.id === objectId);

      if (!object) {
        return;
      }

      // Get the highest zIndex to bring this object to front
      const maxZIndex = Math.max(...objects.map(obj => obj.zIndex || 0), 0);

      // Always read FRESH state right before final update to avoid stale data
      const finalState = useSessionStore.getState();
      const finalObjects = finalState.canvasObjects[activeSessionId] || [];
      const finalObject = finalObjects.find(obj => obj.id === objectId);

      if (!finalObject) {
        console.error('[DragEnd] Object not found in store:', objectId);
        return;
      }

      // Check if multi-select at drag end (should match drag start)
      const isMultiSelectEnd = event.ctrlKey || event.metaKey;

      // Get current selection method to preserve it (especially "lasso")
      const currentSelectionMethod = selectionMethod;

      // Handle based on whether it was a click or drag
      if (wasClick) {
        // It was a click - selection already handled at drag start
        // Just ensure zIndex is updated and selection is preserved
        if (isMultiSelectEnd) {
          // Multi-select: just update this object
          updateCanvasObject(activeSessionId, {
            ...finalObject,
            zIndex: maxZIndex + 1,
            selected: true
          });
        } else {
          // Single-select: ensure ONLY this object is selected (in case other objects were selected)
          const updatedObjects = finalObjects.map(obj =>
            obj.id === objectId
              ? { ...obj, zIndex: maxZIndex + 1, selected: true }
              : { ...obj, selected: false }
          );
          updateCanvasObjects(activeSessionId, updatedObjects);
        }

        // Only change to "click" if it wasn't "lasso" - preserve lasso selection
        if (currentSelectionMethod !== "lasso") {
          setSelectionMethod(activeSessionId, "click");
        }
        setLastSelectedObject(activeSessionId, objectId);
      } else {
        // It was a drag - update positions for ALL objects in the drag group
        const draggedObjectIds = drag.selectedObjectIds || [objectId];

        // Calculate base zIndex for the group
        let nextZIndex = maxZIndex + 1;

        // Update all objects: move dragged group, handle selection
        const updatedObjects = finalObjects.map(obj => {
          if (draggedObjectIds.includes(obj.id)) {
            // This object is part of the drag group - move it
            const startPos = drag.startPositions[obj.id] || { x: obj.x, y: obj.y };
            return {
              ...obj,
              x: startPos.x + worldDeltaX,
              y: startPos.y + worldDeltaY,
              zIndex: nextZIndex++, // Increment for each dragged object
              selected: true
            };
          } else if (isMultiSelectEnd) {
            // Multi-select mode: preserve other objects' selection state
            return obj;
          } else {
            // Single-select mode: clear selection on other objects
            return { ...obj, selected: false };
          }
        });

        updateCanvasObjects(activeSessionId, updatedObjects);

        // Only change to "click" if it wasn't "lasso" - preserve lasso selection
        if (currentSelectionMethod !== "lasso") {
          setSelectionMethod(activeSessionId, "click");
        }
        setLastSelectedObject(activeSessionId, objectId);
      }

      // Release pointer capture
      if (event.currentTarget.hasPointerCapture(event.pointerId)) {
        event.currentTarget.releasePointerCapture(event.pointerId);
      }

      // Clear drag state
      dragStateRef.current = null;
      setDragState(null);
    },
    [activeSessionId, updateCanvasObject, updateCanvasObjects, setSelectionMethod, setLastSelectedObject, getScreenPoint, screenToWorld, selectionMethod]
  );

  // Calculate intelligent minimum dimensions based on content
  // Returns smaller minimums - text will scale down if needed
  const calculateMinDimensions = useCallback((object: CanvasObject): { minWidth: number; minHeight: number } => {
    const HEADER_HEIGHT = 50; // Space for type label + object title
    const PADDING = 24; // Total padding (12px each side)
    const BASE_MIN_WIDTH = 80; // Absolute minimum width (smaller!)
    const BASE_MIN_HEIGHT = 60; // Absolute minimum height (smaller!)

    let minWidth = BASE_MIN_WIDTH;
    let minHeight = BASE_MIN_HEIGHT;

    if (!object.data) {
      return { minWidth, minHeight };
    }

    switch (object.type) {
      case 'text':
      case 'note': {
        const content = object.data.content || '';
        const lines = content.split('\n');
        const longestLine = Math.max(...lines.map(line => line.length), 0);
        // Reduced: ~5px per character (will scale text if needed)
        minWidth = Math.min(BASE_MIN_WIDTH + (longestLine * 5), 280);
        // Reduced: ~18px per line (will scale down if needed)
        minHeight = HEADER_HEIGHT + (lines.length * 18) + PADDING;
        break;
      }

      case 'code': {
        const code = object.data.code || '';
        const lines = code.split('\n');
        const longestLine = Math.max(...lines.map(line => line.length), 0);
        // Reduced: ~4px per character
        minWidth = Math.min(BASE_MIN_WIDTH + (longestLine * 4), 300);
        // Reduced: ~16px per line
        minHeight = HEADER_HEIGHT + (lines.length * 16) + PADDING;
        break;
      }

      case 'latex':
      case 'formula': {
        // LaTeX formulas - smaller minimum
        const content = object.data.content || object.data.rendered || '';
        const estimatedWidth = Math.max(100, content.length * 6);
        minWidth = Math.min(estimatedWidth, 250);
        minHeight = 90; // Reduced from 120
        break;
      }

      case 'graph':
      case 'diagram': {
        // Visual content - analyze SVG if available
        const svg = object.data.svg || '';
        // Estimate complexity by SVG length and viewBox if present
        const hasContent = svg.length > 100;
        const isComplex = svg.length > 500;

        if (isComplex) {
          // Complex diagram needs more space
          minWidth = 180;
          minHeight = 140;
        } else if (hasContent) {
          // Simple diagram
          minWidth = 140;
          minHeight = 110;
        } else {
          // Placeholder or empty
          minWidth = 100;
          minHeight = 80;
        }
        break;
      }

      case 'image': {
        minWidth = 100; // Reduced from 150
        minHeight: 80; // Reduced from 120
        break;
      }

      default:
        minWidth = BASE_MIN_WIDTH;
        minHeight = BASE_MIN_HEIGHT;
    }

    // Ensure we never go below absolute minimums
    return {
      minWidth: Math.max(minWidth, BASE_MIN_WIDTH),
      minHeight: Math.max(minHeight, BASE_MIN_HEIGHT)
    };
  }, []);

  const handleResizeStart = useCallback(
    (objectId: string, corner: string, event: React.PointerEvent) => {
      if (!activeSessionId || canvasMode !== "pan") {
        return;
      }
      event.stopPropagation();

      // Get the object
      const state = useSessionStore.getState();
      const objects = state.canvasObjects[activeSessionId] || [];
      const object = objects.find(obj => obj.id === objectId);

      if (!object) {
        return;
      }

      const screenPoint = getScreenPoint(event);
      const worldPoint = screenToWorld(screenPoint);

      // Set resize state
      const nextResizeState: ResizeState = {
        objectId,
        corner,
        startWorld: worldPoint,
        startDimensions: {
          x: object.x,
          y: object.y,
          width: object.width,
          height: object.height
        },
        currentDimensions: {
          x: object.x,
          y: object.y,
          width: object.width,
          height: object.height
        }
      };
      resizeStateRef.current = nextResizeState;
      setResizeState(nextResizeState);

      // Capture pointer on the container
      if (containerRef.current) {
        containerRef.current.setPointerCapture(event.pointerId);
      }
    },
    [activeSessionId, canvasMode, getScreenPoint, screenToWorld]
  );

  const handleResizeMove = useCallback(
    (event: React.PointerEvent) => {
      const resize = resizeStateRef.current;
      if (!resize || !activeSessionId) {
        return;
      }

      event.stopPropagation();

      const screenPoint = getScreenPoint(event);
      const worldPoint = screenToWorld(screenPoint);

      // Calculate delta in world coordinates
      const deltaX = worldPoint.x - resize.startWorld.x;
      const deltaY = worldPoint.y - resize.startWorld.y;

      // Get the object to calculate content-aware minimum dimensions
      const state = useSessionStore.getState();
      const objects = state.canvasObjects[activeSessionId] || [];
      const object = objects.find(obj => obj.id === resize.objectId);

      if (!object) {
        return;
      }

      // Calculate intelligent minimum dimensions based on content
      const { minWidth: MIN_WIDTH, minHeight: MIN_HEIGHT } = calculateMinDimensions(object);

      const { corner, startDimensions } = resize;
      let newX = startDimensions.x;
      let newY = startDimensions.y;
      let newWidth = startDimensions.width;
      let newHeight = startDimensions.height;

      // Calculate ideal dimensions (text scales starting at 2x minimum for earlier response)
      const IDEAL_WIDTH = MIN_WIDTH * 2.0; // Text scaling starts at 2x minimum
      const IDEAL_HEIGHT = MIN_HEIGHT * 2.0;

      // Calculate maximum dimensions (prevent infinite expansion)
      const MAX_WIDTH = IDEAL_WIDTH * 3.0; // Allow up to 6x minimum (3x ideal)
      const MAX_HEIGHT = IDEAL_HEIGHT * 3.0;

      // Calculate new dimensions based on corner with min/max constraints
      if (corner === 'nw') {
        newX = startDimensions.x + deltaX;
        newY = startDimensions.y + deltaY;
        newWidth = Math.min(MAX_WIDTH, Math.max(MIN_WIDTH, startDimensions.width - deltaX));
        newHeight = Math.min(MAX_HEIGHT, Math.max(MIN_HEIGHT, startDimensions.height - deltaY));
        // Adjust position if we hit minimum size
        if (startDimensions.width - deltaX < MIN_WIDTH) {
          newX = startDimensions.x + startDimensions.width - MIN_WIDTH;
        }
        if (startDimensions.height - deltaY < MIN_HEIGHT) {
          newY = startDimensions.y + startDimensions.height - MIN_HEIGHT;
        }
        // Adjust position if we hit maximum size
        if (startDimensions.width - deltaX > MAX_WIDTH) {
          newX = startDimensions.x + startDimensions.width - MAX_WIDTH;
        }
        if (startDimensions.height - deltaY > MAX_HEIGHT) {
          newY = startDimensions.y + startDimensions.height - MAX_HEIGHT;
        }
      } else if (corner === 'ne') {
        newY = startDimensions.y + deltaY;
        newWidth = Math.min(MAX_WIDTH, Math.max(MIN_WIDTH, startDimensions.width + deltaX));
        newHeight = Math.min(MAX_HEIGHT, Math.max(MIN_HEIGHT, startDimensions.height - deltaY));
        if (startDimensions.height - deltaY < MIN_HEIGHT) {
          newY = startDimensions.y + startDimensions.height - MIN_HEIGHT;
        }
        if (startDimensions.height - deltaY > MAX_HEIGHT) {
          newY = startDimensions.y + startDimensions.height - MAX_HEIGHT;
        }
      } else if (corner === 'sw') {
        newX = startDimensions.x + deltaX;
        newWidth = Math.min(MAX_WIDTH, Math.max(MIN_WIDTH, startDimensions.width - deltaX));
        newHeight = Math.min(MAX_HEIGHT, Math.max(MIN_HEIGHT, startDimensions.height + deltaY));
        if (startDimensions.width - deltaX < MIN_WIDTH) {
          newX = startDimensions.x + startDimensions.width - MIN_WIDTH;
        }
        if (startDimensions.width - deltaX > MAX_WIDTH) {
          newX = startDimensions.x + startDimensions.width - MAX_WIDTH;
        }
      } else if (corner === 'se') {
        newWidth = Math.min(MAX_WIDTH, Math.max(MIN_WIDTH, startDimensions.width + deltaX));
        newHeight = Math.min(MAX_HEIGHT, Math.max(MIN_HEIGHT, startDimensions.height + deltaY));
      }

      // Calculate text scale based on how much smaller than ideal
      // Scale from 1.0 (at IDEAL size) down to 0.7 (at MIN size)
      let textScale = 1.0;

      // Scale text for text-based objects and diagrams/graphs (which have labels)
      if (object.type === 'text' || object.type === 'note' || object.type === 'code' ||
          object.type === 'diagram' || object.type === 'graph') {
        const widthRatio = newWidth / IDEAL_WIDTH;
        const heightRatio = newHeight / IDEAL_HEIGHT;
        const sizeRatio = Math.min(widthRatio, heightRatio);

        if (sizeRatio < 1.0) {
          // Object is smaller than ideal - scale content down
          // Linear interpolation: 1.0 at IDEAL, 0.7 at MIN (30% reduction max)
          const minRatio = MIN_WIDTH / IDEAL_WIDTH; // How small can we get
          textScale = 0.7 + (0.3 * ((sizeRatio - minRatio) / (1.0 - minRatio)));
          textScale = Math.max(0.7, Math.min(1.0, textScale)); // Clamp to [0.7, 1.0]
        }
      }

      // Update resize state
      const nextResizeState: ResizeState = {
        ...resize,
        currentDimensions: {
          x: newX,
          y: newY,
          width: newWidth,
          height: newHeight
        },
        textScale
      };
      resizeStateRef.current = nextResizeState;
      setResizeState(nextResizeState);
    },
    [activeSessionId, getScreenPoint, screenToWorld, calculateMinDimensions]
  );

  const handleResizeEnd = useCallback(
    (event: React.PointerEvent) => {
      const resize = resizeStateRef.current;
      if (!resize || !activeSessionId) {
        return;
      }

      event.stopPropagation();

      // Get fresh state from store
      const state = useSessionStore.getState();
      const objects = state.canvasObjects[activeSessionId] || [];
      const object = objects.find(obj => obj.id === resize.objectId);

      if (!object) {
        console.error('[ResizeEnd] Object not found in store:', resize.objectId);
        resizeStateRef.current = null;
        setResizeState(null);
        return;
      }

      // Calculate final text scale for the resized dimensions
      const { minWidth: MIN_WIDTH, minHeight: MIN_HEIGHT } = calculateMinDimensions(object);
      const IDEAL_WIDTH = MIN_WIDTH * 2.0; // Text scales starting at 2x minimum (earlier!)
      const IDEAL_HEIGHT = MIN_HEIGHT * 2.0;

      let finalTextScale = 1.0;
      if (object.type === 'text' || object.type === 'note' || object.type === 'code' ||
          object.type === 'diagram' || object.type === 'graph') {
        const widthRatio = resize.currentDimensions.width / IDEAL_WIDTH;
        const heightRatio = resize.currentDimensions.height / IDEAL_HEIGHT;
        const sizeRatio = Math.min(widthRatio, heightRatio);

        if (sizeRatio < 1.0) {
          const minRatio = MIN_WIDTH / IDEAL_WIDTH;
          finalTextScale = 0.7 + (0.3 * ((sizeRatio - minRatio) / (1.0 - minRatio)));
          finalTextScale = Math.max(0.7, Math.min(1.0, finalTextScale));
        }
      }

      // Update object with new dimensions, text scale, and keep it selected
      updateCanvasObject(activeSessionId, {
        ...object,
        x: resize.currentDimensions.x,
        y: resize.currentDimensions.y,
        width: resize.currentDimensions.width,
        height: resize.currentDimensions.height,
        selected: true, // Explicitly preserve selection after resize
        metadata: {
          ...object.metadata,
          textScale: finalTextScale
        }
      });

      // Release pointer capture
      if (containerRef.current && containerRef.current.hasPointerCapture(event.pointerId)) {
        containerRef.current.releasePointerCapture(event.pointerId);
      }

      // Delay clearing resize state to prevent click handlers from firing
      // This ensures the selection stays intact
      setTimeout(() => {
        resizeStateRef.current = null;
        setResizeState(null);
      }, 10);
    },
    [activeSessionId, updateCanvasObject]
  );

  // Connection handlers
  const handleConnectionStart = useCallback(
    (objectId: string, anchor: ConnectionAnchor, event: React.PointerEvent) => {
      if (!activeSessionId) return;

      event.stopPropagation();
      event.preventDefault();

      // Check if this anchor already has a connection
      const existingConnection = connections.find(conn =>
        (conn.sourceObjectId === objectId && conn.sourceAnchor === anchor) ||
        (conn.targetObjectId === objectId && conn.targetAnchor === anchor)
      );

      // If anchor already has a connection, delete it instead of starting a new one
      if (existingConnection) {
        deleteConnection(activeSessionId, existingConnection.id);
        return;
      }

      const rect = containerRef.current?.getBoundingClientRect();
      if (!rect) return;

      const worldX = (event.clientX - rect.left - transformRef.current.x) / transformRef.current.k;
      const worldY = (event.clientY - rect.top - transformRef.current.y) / transformRef.current.k;

      setConnectionDragState({
        sourceObjectId: objectId,
        sourceAnchor: anchor,
        currentWorld: { x: worldX, y: worldY }
      });

      // Capture pointer for smooth dragging
      if (containerRef.current) {
        containerRef.current.setPointerCapture(event.pointerId);
      }
    },
    [activeSessionId, connections, deleteConnection]
  );

  const handleConnectionMove = useCallback(
    (event: React.PointerEvent) => {
      const connDrag = connectionDragStateRef.current;
      if (!connDrag || !activeSessionId) return;

      const rect = containerRef.current?.getBoundingClientRect();
      if (!rect) return;

      const worldX = (event.clientX - rect.left - transformRef.current.x) / transformRef.current.k;
      const worldY = (event.clientY - rect.top - transformRef.current.y) / transformRef.current.k;

      // Update current position
      setConnectionDragState({
        ...connDrag,
        currentWorld: { x: worldX, y: worldY }
      });

      // Check if hovering over an anchor
      const hoveredObject = canvasObjects.find(obj => {
        if (obj.id === connDrag.sourceObjectId) return false; // Can't connect to self
        const anchor = getHoveredAnchor(obj, { x: worldX, y: worldY }, 12);
        return anchor !== null;
      });

      if (hoveredObject) {
        const anchor = getHoveredAnchor(hoveredObject, { x: worldX, y: worldY }, 12);
        if (anchor) {
          setHoveredAnchor({ objectId: hoveredObject.id, anchor });
        } else {
          setHoveredAnchor(null);
        }
      } else {
        setHoveredAnchor(null);
      }
    },
    [activeSessionId, canvasObjects]
  );

  const handleConnectionEnd = useCallback(
    (event: React.PointerEvent) => {
      const connDrag = connectionDragStateRef.current;
      if (!connDrag || !activeSessionId) return;

      const rect = containerRef.current?.getBoundingClientRect();
      if (!rect) return;

      const worldX = (event.clientX - rect.left - transformRef.current.x) / transformRef.current.k;
      const worldY = (event.clientY - rect.top - transformRef.current.y) / transformRef.current.k;

      // Check if we're over a valid target anchor
      const targetObject = canvasObjects.find(obj => {
        if (obj.id === connDrag.sourceObjectId) return false;
        const anchor = getHoveredAnchor(obj, { x: worldX, y: worldY }, 12);
        return anchor !== null;
      });

      if (targetObject) {
        const targetAnchor = getHoveredAnchor(targetObject, { x: worldX, y: worldY }, 12);
        if (targetAnchor) {
          // Check if source anchor already has a connection
          const sourceAnchorHasConnection = connections.some(conn =>
            (conn.sourceObjectId === connDrag.sourceObjectId && conn.sourceAnchor === connDrag.sourceAnchor) ||
            (conn.targetObjectId === connDrag.sourceObjectId && conn.targetAnchor === connDrag.sourceAnchor)
          );

          // Check if target anchor already has a connection
          const targetAnchorHasConnection = connections.some(conn =>
            (conn.sourceObjectId === targetObject.id && conn.sourceAnchor === targetAnchor) ||
            (conn.targetObjectId === targetObject.id && conn.targetAnchor === targetAnchor)
          );

          // Check if these two objects already have ANY connection between them
          const objectsAlreadyConnected = connections.some(conn =>
            (conn.sourceObjectId === connDrag.sourceObjectId && conn.targetObjectId === targetObject.id) ||
            (conn.sourceObjectId === targetObject.id && conn.targetObjectId === connDrag.sourceObjectId)
          );

          // Only create connection if both anchors are free AND objects aren't already connected
          if (!sourceAnchorHasConnection && !targetAnchorHasConnection && !objectsAlreadyConnected) {
            createConnection(
              activeSessionId,
              connDrag.sourceObjectId,
              targetObject.id,
              connDrag.sourceAnchor,
              targetAnchor
            );
          }
        }
      }

      // Release pointer capture
      if (containerRef.current && containerRef.current.hasPointerCapture(event.pointerId)) {
        containerRef.current.releasePointerCapture(event.pointerId);
      }

      // Clear connection drag state
      setConnectionDragState(null);
      setHoveredAnchor(null);
    },
    [activeSessionId, canvasObjects, createConnection, connections]
  );

  const startPinPlacement = useCallback(
    (event: React.PointerEvent<HTMLDivElement>) => {
      // Don't handle if we're resizing or connecting
      if (resizeStateRef.current || connectionDragStateRef.current) {
        return;
      }

      // Close menu on pin placement
      setMenuPosition(null);

      if (canvasMode !== "pin" || pinDraft) {
        return;
      }
      if (event.button !== 0) {
        return;
      }
      event.preventDefault();
      if (!activeSessionIdRef.current) {
        setCanvasMode("pan");
        return;
      }
      const screenPoint = getScreenPoint(event as any);
      const worldPoint = screenToWorld(screenPoint);
      setPinDraft({
        screen: screenPoint,
        world: worldPoint,
        label: ""
      });
    },
    [canvasMode, pinDraft, getScreenPoint, screenToWorld, setCanvasMode]
  );

  const startLasso = useCallback(
    (event: React.PointerEvent<HTMLDivElement>) => {
      // Don't handle if we're resizing
      if (resizeStateRef.current) {
        return;
      }

      // Close menu on lasso start
      setMenuPosition(null);

      if (canvasMode !== "lasso") {
        return;
      }
      event.preventDefault();
      const screenPoint = getScreenPoint(event as any);
      const worldPoint = screenToWorld(screenPoint);
      const pointerId = event.pointerId;
      event.currentTarget.setPointerCapture(pointerId);
      previousSelectionRef.current = canvasObjectsRef.current
        .filter((object) => object.selected)
        .map((object) => object.id);
      const nextState: LassoState = {
        pointerId,
        originScreen: screenPoint,
        currentScreen: screenPoint,
        originWorld: worldPoint,
        currentWorld: worldPoint
      };
      lassoRef.current = nextState;
      setLasso(nextState);
    },
    [canvasMode, getScreenPoint, screenToWorld]
  );

  const updateLasso = useCallback(
    (event: React.PointerEvent<HTMLDivElement>) => {
      if (canvasMode !== "lasso") {
        return;
      }
      const current = lassoRef.current;
      if (!current) {
        return;
      }
      event.preventDefault();
      const screenPoint = getScreenPoint(event as any);
      const worldPoint = screenToWorld(screenPoint);
      const nextState: LassoState = {
        ...current,
        currentScreen: screenPoint,
        currentWorld: worldPoint
      };
      lassoRef.current = nextState;
      setLasso(nextState);
      selectObjectsInBox(nextState.originWorld, worldPoint);
    },
    [canvasMode, getScreenPoint, screenToWorld, selectObjectsInBox]
  );

  const handlePinLabelChange = useCallback((event: React.ChangeEvent<HTMLInputElement>) => {
    const { value } = event.target;
    setPinDraft((draft) => {
      if (!draft) {
        return draft;
      }
      return { ...draft, label: value };
    });
  }, []);

  const commitPinDraft = useCallback(() => {
    if (!pinDraft || !activeSessionId) {
      setPinDraft(null);
      setCanvasMode("pan");
      return;
    }
    const newPin = addPin(activeSessionId, {
      x: pinDraft.world.x,
      y: pinDraft.world.y,
      label: pinDraft.label.trim() || undefined
    });
    if (newPin) {
      requestFocus({ id: newPin.id, x: newPin.x, y: newPin.y });
    }
    setPinDraft(null);
    setCanvasMode("pan");
  }, [pinDraft, activeSessionId, addPin, requestFocus, setCanvasMode]);

  const cancelPinDraft = useCallback(() => {
    setPinDraft(null);
    setCanvasMode("pan");
  }, [setCanvasMode]);

  const finishLasso = useCallback(
    (commit: boolean) => {
      const current = lassoRef.current;
      if (!current) {
        return;
      }
      if (commit) {
        const selectedIds = selectObjectsInBox(current.originWorld, current.currentWorld);
        previousSelectionRef.current = null;

        // If at least one object was selected, switch back to pan mode (grab cursor)
        if (selectedIds.length > 0) {
          setCanvasMode("pan");
        }
      } else {
        const sessionId = activeSessionIdRef.current;
        if (sessionId && previousSelectionRef.current) {
          setSelectedObjects(sessionId, previousSelectionRef.current);
        }
      }
      lassoRef.current = null;
      setLasso(null);
    },
    [selectObjectsInBox, setSelectedObjects, setCanvasMode]
  );

  const handleLassoPointerUp = useCallback(
    (event: React.PointerEvent<HTMLDivElement>) => {
      if (canvasMode !== "lasso") {
        return;
      }
      const current = lassoRef.current;
      if (current) {
        event.preventDefault();
        event.currentTarget.releasePointerCapture(current.pointerId);
      }
      finishLasso(true);
    },
    [canvasMode, finishLasso]
  );

  const handleLassoPointerCancel = useCallback(
    (event: React.PointerEvent<HTMLDivElement>) => {
      if (canvasMode !== "lasso") {
        return;
      }
      const current = lassoRef.current;
      if (current) {
        event.currentTarget.releasePointerCapture(current.pointerId);
      }
      finishLasso(false);
    },
    [canvasMode, finishLasso]
  );

  const lassoRect = useMemo(() => {
    if (!lasso) {
      return null;
    }
    const { originScreen, currentScreen } = lasso;
    const left = Math.min(originScreen.x, currentScreen.x);
    const top = Math.min(originScreen.y, currentScreen.y);
    const width = Math.abs(originScreen.x - currentScreen.x);
    const height = Math.abs(originScreen.y - currentScreen.y);
    return { left, top, width, height };
  }, [lasso]);

  const backgroundStyle = useMemo(() => {
    const scaledGrid = Math.max(GRID_SIZE * transform.k, 6);
    const offsetX = ((transform.x % scaledGrid) + scaledGrid) % scaledGrid;
    const offsetY = ((transform.y % scaledGrid) + scaledGrid) % scaledGrid;
    const dotSize = Math.max(1, Math.min(2, transform.k * 1.5));

    return {
      backgroundImage: `radial-gradient(circle, rgba(203, 213, 225, 0.7) ${dotSize}px, transparent ${dotSize}px)`,
      backgroundSize: `${scaledGrid}px ${scaledGrid}px`,
      backgroundPosition: `${offsetX}px ${offsetY}px`
    };
  }, [transform.x, transform.y, transform.k]);

  const canvasCursor = resizeState ? "default" : (canvasMode === "pan" ? "grab" : "crosshair");

  return (
    <div className="relative h-full w-full overflow-hidden bg-white">
      <div
        className="absolute inset-0"
        ref={containerRef}
        onClick={handleCanvasClick}
        onPointerDown={startPinPlacement}
        onPointerMove={(e) => {
          if (resizeState) {
            handleResizeMove(e);
          } else if (connectionDragState) {
            handleConnectionMove(e);
          }
        }}
        onPointerUp={(e) => {
          if (resizeState) {
            handleResizeEnd(e);
          } else if (connectionDragState) {
            handleConnectionEnd(e);
          }
        }}
        style={{ cursor: canvasCursor }}
      >
        <div className="absolute inset-0 transition-colors" style={backgroundStyle} />
        {isInitialized && (
          <>
            {/* ConnectionLayer renders first so it appears UNDER the objects */}
            <ConnectionLayer
              connections={connections}
              objects={canvasObjects}
              transform={transform}
              connectionDragState={connectionDragState}
              hoveredAnchor={hoveredAnchor}
              dragState={dragState}
              onConnectionClick={(connectionId) => {
                // Handle connection click (e.g., for deletion)
                console.log('Connection clicked:', connectionId);
              }}
            />
            <ObjectLayer
              objects={canvasObjects}
              transform={transform}
              onSelect={handleSelect}
              onDragStart={handleObjectDragStart}
              onDragMove={handleObjectDragMove}
              onDragEnd={handleObjectDragEnd}
              onContextMenu={handleObjectContextMenu}
              onDimensionsMeasured={handleDimensionsMeasured}
              isDragging={!!dragState}
              dragState={dragState}
              resizeState={resizeState}
            />
            <PinLayer
              pins={pins}
              transform={transform}
              interactive={canvasMode !== "pin"}
              onFocus={handlePinFocus}
            />
          </>
        )}
        {pinDraft ? (
          <div className="pointer-events-none absolute inset-0 z-30">
            <div
              className="pointer-events-auto absolute w-56 -translate-x-1/2 -translate-y-full rounded-lg border border-border bg-slate-950/95 p-3 shadow-xl"
              style={{ left: pinDraft.screen.x, top: pinDraft.screen.y }}
              onPointerDown={(event) => event.stopPropagation()}
              onClick={(event) => event.stopPropagation()}
            >
              <form
                className="flex flex-col gap-3"
                onSubmit={(event) => {
                  event.preventDefault();
                  commitPinDraft();
                }}
              >
                <label className="text-xs font-medium uppercase tracking-wide text-slate-400">
                  Pin name
                  <input
                    ref={pinInputRef}
                    className="mt-1 w-full rounded-md border border-border bg-slate-900 px-2 py-1 text-sm text-slate-100 focus:outline-none focus:ring-2 focus:ring-sky-400"
                    value={pinDraft.label}
                    onChange={handlePinLabelChange}
                    onKeyDown={(event) => {
                      if (event.key === "Escape") {
                        event.preventDefault();
                        cancelPinDraft();
                      }
                    }}
                    placeholder="e.g. Entry Node"
                  />
                </label>
                <div className="flex justify-end gap-2">
                  <Button type="button" variant="ghost" size="sm" onClick={cancelPinDraft}>
                    Cancel
                  </Button>
                  <Button type="submit" variant="secondary" size="sm">
                    Save
                  </Button>
                </div>
              </form>
            </div>
          </div>
        ) : null}
        <SelectionLayer
          objects={canvasObjects}
          transform={transform}
          selectionMethod={selectionMethod}
          lastSelectedObjectId={lastSelectedObjectId}
          onDelete={handleDeleteObjects}
          onDeleteConnections={handleDeleteConnections}
          connections={connections}
          dragState={dragState}
          onResizeStart={handleResizeStart}
          resizeState={resizeState}
          onConnectionStart={handleConnectionStart}
          connectionDragState={connectionDragState}
          hoveredAnchor={hoveredAnchor}
          onAnchorHover={handleAnchorHover}
        />
        {canvasMode === "lasso" ? (
          <div
            className="absolute inset-0 z-20 select-none"
            style={{ pointerEvents: "auto", cursor: "crosshair" }}
            onPointerDown={startLasso}
            onPointerMove={updateLasso}
            onPointerUp={handleLassoPointerUp}
            onPointerLeave={handleLassoPointerCancel}
            onPointerCancel={handleLassoPointerCancel}
          >
            {lassoRect ? (
              <div
                className="absolute rounded-md border border-sky-400/80 bg-sky-400/10"
                style={{
                  left: lassoRect.left,
                  top: lassoRect.top,
                  width: lassoRect.width,
                  height: lassoRect.height
                }}
              />
            ) : null}
          </div>
        ) : null}
      </div>
      {menuPosition && (
        <ObjectContextMenu
          position={menuPosition}
          onClose={handleCloseMenu}
          selectedObjectIds={canvasObjects.filter((obj) => obj.selected).map((obj) => obj.id)}
          onDelete={handleDeleteObjects}
        />
      )}
    </div>
  );
}<|MERGE_RESOLUTION|>--- conflicted
+++ resolved
@@ -633,11 +633,6 @@
     []
   );
 
-<<<<<<< HEAD
-  useEffect(() => () => {
-    stopAnimation();
-  }, [stopAnimation]);
-=======
   // Handle dimension measurement from ResizeObserver
   const handleDimensionsMeasured = useCallback(
     (objectId: string, width: number, height: number) => {
@@ -660,7 +655,6 @@
     },
     [activeSessionId, updateCanvasObject]
   );
->>>>>>> e0fe24a7
 
   const handleObjectDragStart = useCallback(
     (objectId: string, event: React.PointerEvent) => {
