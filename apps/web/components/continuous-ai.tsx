--- conflicted
+++ resolved
@@ -370,7 +370,6 @@
         </div>
       )}
 
-<<<<<<< HEAD
       {/* AI Response Display (Streaming) */}
       {(streamingQA.isStreaming || streamingQA.currentText) && (
         <div className="pointer-events-auto animate-in slide-in-from-left-5 fade-in duration-300 mb-2">
@@ -450,8 +449,6 @@
         </div>
       )}
 
-=======
->>>>>>> 216cd7ad
       {/* Microphone Control */}
       <div className="pointer-events-auto flex flex-col items-center gap-2">
         <div className="flex items-center gap-1.5 rounded-full bg-gradient-to-r from-cyan-500/10 to-blue-500/10 px-3 py-1 backdrop-blur-sm border border-cyan-400/20">
