export type Session = {
  id: string;
  title: string;
  createdAt: string;
};

export type MessageRole = "user" | "assistant";

export type Message = {
  id: string;
  role: MessageRole;
  content: string;
  timestamp: string;
  highlightIds?: string[];
  canvasObjectIds?: string[];  // IDs of canvas objects created during this message
};

export type CanvasObjectType = "diagram" | "note" | "formula" | "image" | "text" | "code" | "graph" | "latex";

export type CanvasObject = {
  id: string;
  type: CanvasObjectType;
  label: string;
  x: number;
  y: number;
  width: number;
  height: number;
  color: string;
  selected?: boolean;
  zIndex?: number;
  data?: {
    content?: string;    // For text/note type (supports Markdown with inline math)
    svg?: string;        // For diagram/graph type
    code?: string;       // For code type
    language?: string;   // For code type (programming language)
    latex?: string;      // For latex type (LaTeX source code)
    rendered?: string;   // For latex type (image URL - legacy fallback)
  };
  metadata?: Record<string, unknown>;
};

export type SourceLink = {
  id: string;
  title: string;
  url: string;
  snippet: string;
  score: number;
};

export type TimelineEventType = "prompt" | "response" | "visual" | "source";

export type TimelineEvent = {
  id: string;
  timestamp: string;
  type: TimelineEventType;
  description: string;
  payload?: Record<string, unknown>;
};

export type Pin = {
  id: string;
  label: string;
  x: number;
  y: number;
  createdAt: string;
};

<<<<<<< HEAD
export type ObjectPlacement = {
  strategy: string;
  relativeToId?: string;
};

export type ObjectReference = {
  mention: string;
  objectId: string;
};

export type StreamEvent =
  | { type: 'text_chunk'; data: { text: string } }
  | { type: 'audio_chunk'; data: { audio: string; text: string; sentenceIndex: number } }
  | { type: 'canvas_object'; data: { object: any; placement: ObjectPlacement } }
  | { type: 'reference'; data: ObjectReference }
  | { type: 'complete'; data?: any }
  | { type: 'error'; data: { message: string } };
=======
export type ConnectionAnchor = 'north' | 'east' | 'south' | 'west';

export type ObjectConnection = {
  id: string;
  sourceObjectId: string;
  targetObjectId: string;
  sourceAnchor: ConnectionAnchor;
  targetAnchor: ConnectionAnchor;
  createdAt: string;
};
>>>>>>> 516d46fc
<|MERGE_RESOLUTION|>--- conflicted
+++ resolved
@@ -65,7 +65,6 @@
   createdAt: string;
 };
 
-<<<<<<< HEAD
 export type ObjectPlacement = {
   strategy: string;
   relativeToId?: string;
@@ -83,7 +82,7 @@
   | { type: 'reference'; data: ObjectReference }
   | { type: 'complete'; data?: any }
   | { type: 'error'; data: { message: string } };
-=======
+
 export type ConnectionAnchor = 'north' | 'east' | 'south' | 'west';
 
 export type ObjectConnection = {
@@ -93,5 +92,4 @@
   sourceAnchor: ConnectionAnchor;
   targetAnchor: ConnectionAnchor;
   createdAt: string;
-};
->>>>>>> 516d46fc
+};