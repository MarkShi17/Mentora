--- conflicted
+++ resolved
@@ -72,7 +72,6 @@
 
 export const useSessionStore = create<SessionState>()(
   withImmer((set, get) => {
-<<<<<<< HEAD
     // Initialize with empty state - we'll create a session when the app loads
     return {
       sessions: [],
@@ -83,66 +82,6 @@
       timeline: {},
       transcripts: {},
       pins: {},
-=======
-    // Create a default session on initialization
-    const defaultSessionId = `session-${nanoid(6)}`;
-    const now = new Date().toISOString();
-    const defaultSession: Session = {
-      id: defaultSessionId,
-      title: "Getting Started",
-      createdAt: now
-    };
-
-    // Test object at (0,0) to verify centering
-    const testObject1: CanvasObject = {
-      id: "test-obj-1",
-      type: "text",
-      label: "Test Object 1",
-      x: 0,
-      y: 0,
-      width: 200,
-      height: 100,
-      color: "#3b82f6",
-      selected: false,
-      zIndex: 1,
-      data: {
-        content: "This object is at (0,0)\nIt should appear in the visual center of the canvas."
-      },
-      metadata: {
-        description: "Test object for canvas centering"
-      }
-    };
-
-    // Second test object for multi-selection testing
-    const testObject2: CanvasObject = {
-      id: "test-obj-2",
-      type: "diagram",
-      label: "Test Object 2",
-      x: 400,
-      y: 0,
-      width: 250,
-      height: 150,
-      color: "#10b981",
-      selected: false,
-      zIndex: 2,
-      data: {
-        svg: '<svg viewBox="0 0 200 100"><rect x="10" y="10" width="180" height="80" fill="#10b981" opacity="0.3" rx="8"/><text x="100" y="55" text-anchor="middle" fill="#059669" font-size="16">Diagram</text></svg>'
-      },
-      metadata: {
-        description: "Test object for multi-selection"
-      }
-    };
-
-    return {
-      sessions: [defaultSession],
-      activeSessionId: defaultSessionId,
-      messages: { [defaultSessionId]: [] },
-      canvasObjects: { [defaultSessionId]: [testObject1, testObject2] },
-      sources: { [defaultSessionId]: [] },
-      timeline: { [defaultSessionId]: [] },
-      transcripts: { [defaultSessionId]: "" },
-      pins: { [defaultSessionId]: [] },
->>>>>>> b8d8b76c
       voiceActive: false,
       sourcesDrawerOpen: false,
       captionsEnabled: true,
