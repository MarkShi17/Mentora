/**
 * MCP Tool Definitions for Claude
 *
 * Defines which MCP tools are available to Claude and how to map
 * between Claude's tool calling format and MCP server requests.
 */

import { Tool } from '@anthropic-ai/sdk/resources/messages.mjs';

/**
 * MCP tools available to Claude for teaching
 */
export const MCP_TOOLS_FOR_CLAUDE: Tool[] = [
  {
    name: 'render_animation',
    description: `Create animated mathematical visualizations using Manim. PREFERRED for math: animated proofs, function transformations, geometric concepts, calculus demonstrations. Code must define a Scene class.`,
    input_schema: {
      type: 'object',
      properties: {
        code: {
          type: 'string',
          description: `Manim scene code. Must define a Scene class, e.g.:

class MainScene(Scene):
    def construct(self):
        circle = Circle()
        self.play(Create(circle))
        self.wait()`,
        },
        scene_name: {
          type: 'string',
          description: 'Name of the scene class to render (default: MainScene)',
        },
        quality: {
          type: 'string',
          enum: ['low', 'medium', 'high', 'production'],
          description: 'Rendering quality (default: medium)',
        },
        format: {
          type: 'string',
          enum: ['mp4', 'gif', 'png'],
          description: 'Output format (default: mp4)',
        },
      },
      required: ['code'],
    },
  },
  {
    name: 'execute_python',
    description: `Execute Python for custom static plots, data analysis, or scientific diagrams when specialized tools don't fit. Libraries: numpy, pandas, matplotlib, seaborn, scipy. Returns PNG images.`,
    input_schema: {
      type: 'object',
      properties: {
        code: {
          type: 'string',
          description: 'Python code to execute. Use matplotlib.pyplot (imported as plt) for visualizations. Call plt.figure() to create plots.',
        },
        packages: {
          type: 'array',
          items: { type: 'string' },
          description: 'Additional packages to ensure are available (optional)',
        },
      },
      required: ['code'],
    },
  },
  {
    name: 'render_biology_diagram',
<<<<<<< HEAD
    description: `Generate pre-built biology template diagrams: cell_structure, dna_transcription, photosynthesis, mitosis_phases, crispr_mechanism, cell_cycle, gene_expression. Use for standard biology processes. For custom pathways use generate, for 3D structures use visualize_molecule.`,
=======
    description: `Generate biology-focused schematics (cell structure, DNA transcription, photosynthesis) using curated matplotlib templates.

Use this tool when you need to:
- Illustrate organelle layouts within a eukaryotic cell
- Explain transcription / translation visually
- Show high-level photosynthesis flow inside a chloroplast

Arguments allow selecting the template, providing a custom title, annotations, and highlight labels.`,
>>>>>>> e0fe24a7
    input_schema: {
      type: 'object',
      properties: {
        diagram_type: {
          type: 'string',
          enum: ['cell_structure', 'dna_transcription', 'photosynthesis'],
          description: 'Choose the built-in diagram template to render'
        },
        title: {
          type: 'string',
          description: 'Optional title rendered on the diagram'
        },
        annotations: {
          type: 'array',
          items: { type: 'string' },
          description: 'Optional bullet annotations placed below the diagram'
        },
        highlight: {
          type: 'array',
          items: { type: 'string' },
          description: 'Structures to emphasize (e.g., ["nucleus", "mitochondria"])'
        }
      },
      required: ['diagram_type']
    },
  },
  {
<<<<<<< HEAD
    name: 'search_biorender',
    description: `Search BioRender's 30,000+ professional biology illustrations. Find diagrams matching topics, processes, or structures. Filter by category if needed.`,
    input_schema: {
      type: 'object',
      properties: {
        query: {
          type: 'string',
          description: 'Search keywords, e.g., "cell cycle checkpoint" or "CRISPR complex"',
        },
        category: {
          type: 'string',
          description: 'Optional BioRender category filter (e.g., "Cell Biology", "Genetics")',
        },
      },
      required: ['query'],
    },
  },
  {
    name: 'get_biorender_figure',
    description: `Retrieve a specific BioRender illustration by figure ID. Use after search_biorender to get publication-quality diagrams.`,
    input_schema: {
      type: 'object',
      properties: {
        figure_id: {
          type: 'string',
          description: 'BioRender figure identifier (e.g., "BR-12345") returned from a search',
        },
        format: {
          type: 'string',
          enum: ['png', 'svg'],
          description: 'Preferred output format (default: png)',
        },
      },
      required: ['figure_id'],
    },
  },
  {
    name: 'generate',
    description: `Create custom flowchart diagrams using Mermaid syntax. PREFERRED for biological pathways, metabolic processes, signaling cascades, regulatory networks. Shows branching, feedback loops, decision points. Provide Mermaid code (flowchart/sequence/state).`,
    input_schema: {
      type: 'object',
      properties: {
        code: {
          type: 'string',
          description: `Mermaid code block. Example for a flowchart:
flowchart LR
  A[Signal] --> B{Checkpoints}
  B -->|G1| C[DNA Synthesis]
  B -->|G2| D[Repair]`,
        },
        type: {
          type: 'string',
          enum: ['flowchart', 'sequence', 'state', 'class', 'er', 'mindmap'],
          description: 'Mermaid renderer preset best suited for the given code',
        },
        theme: {
          type: 'string',
          enum: ['default', 'neutral', 'forest', 'dark'],
          description: 'Optional Mermaid styling theme (default: theme configured server-side)',
        },
      },
      required: ['code', 'type'],
    },
  },
  {
    name: 'visualize_molecule',
    description: `Render 3D molecular structures using PyMOL. PREFERRED for protein/DNA structures: Cas9, enzymes, antibodies, protein-DNA complexes, active sites. Requires PDB ID. Styles: cartoon, surface, sticks, spheres, electrostatic. Can highlight specific residues.`,
    input_schema: {
      type: 'object',
      properties: {
        pdb_id: {
          type: 'string',
          description: 'PDB accession identifier (e.g., "4OO8" for Cas9)',
        },
        style: {
          type: 'string',
          enum: ['cartoon', 'surface', 'sticks', 'spheres', 'electrostatic'],
          description: 'Preferred rendering style (default: cartoon)',
        },
        highlight_residues: {
          type: 'array',
          items: { type: 'string' },
          description: 'Residue identifiers to highlight (e.g., ["ARG1335", "HIS840"])',
        },
        orientation: {
          type: 'string',
          description: 'Optional camera orientation instructions (e.g., "align to guide RNA groove")',
        },
      },
      required: ['pdb_id'],
    },
  },
  {
    name: 'fetch_protein',
    description: `Lookup protein by name via UniProt. Get metadata, accession IDs, PDB structures. Use before visualize_molecule.`,
    input_schema: {
      type: 'object',
      properties: {
        name: {
          type: 'string',
          description: 'Common protein name or UniProt identifier',
        },
        organism: {
          type: 'string',
          description: 'Optional organism filter to disambiguate results',
        },
      },
      required: ['name'],
    },
  },
  {
    name: 'sequentialthinking',
    description: `Break down complex problems into sequential thinking steps. Use for multi-step problem solving, proofs, derivations, or careful reasoning before explaining to student.`,
=======
    name: 'sequential_thinking',
    description: `Use structured sequential thinking to break down complex problems into steps.

Use this tool when you need to:
- Solve complex multi-step problems
- Break down difficult concepts into manageable pieces
- Work through proofs or derivations step-by-step
- Analyze problems that require careful reasoning
- Show your thinking process explicitly

This tool helps you think through problems systematically before explaining them to the student.`,
>>>>>>> e0fe24a7
    input_schema: {
      type: 'object',
      properties: {
        thought: {
          type: 'string',
          description: 'Your current thinking step or analysis',
        },
        nextThoughtNeeded: {
          type: 'boolean',
          description: 'Whether you need to continue thinking',
        },
        thoughtNumber: {
          type: 'integer',
          description: 'Current thought number in the sequence',
          minimum: 1,
        },
        totalThoughts: {
          type: 'integer',
          description: 'Estimated total thoughts needed',
          minimum: 1,
        },
      },
      required: ['thought', 'nextThoughtNeeded', 'thoughtNumber', 'totalThoughts'],
    },
  },
];

/**
 * Map tool names to MCP server IDs
 */
export const TOOL_TO_SERVER_MAP: Record<string, string> = {
  execute_python: 'python',
  render_animation: 'manim',
  render_biology_diagram: 'python',
<<<<<<< HEAD
  search_biorender: 'biorender',
  get_biorender_figure: 'biorender',
  generate: 'mermaid',
  visualize_molecule: 'chatmol',
  fetch_protein: 'chatmol',
  sequentialthinking: 'sequential-thinking',
=======
  sequential_thinking: 'sequential-thinking',
>>>>>>> e0fe24a7
};

/**
 * Check if a tool is a visualization tool that should create canvas objects
 */
export function isVisualizationTool(toolName: string): boolean {
<<<<<<< HEAD
  return (
    toolName === 'execute_python' ||
    toolName === 'render_animation' ||
    toolName === 'render_biology_diagram' ||
    toolName === 'get_biorender_figure' ||
    toolName === 'generate' ||
    toolName === 'visualize_molecule'
  );
=======
  return toolName === 'execute_python' || toolName === 'render_animation' || toolName === 'render_biology_diagram';
>>>>>>> e0fe24a7
}

/**
 * Check if a tool is a thinking tool that enhances reasoning
 */
export function isThinkingTool(toolName: string): boolean {
  return toolName === 'sequentialthinking';
}<|MERGE_RESOLUTION|>--- conflicted
+++ resolved
@@ -66,18 +66,7 @@
   },
   {
     name: 'render_biology_diagram',
-<<<<<<< HEAD
     description: `Generate pre-built biology template diagrams: cell_structure, dna_transcription, photosynthesis, mitosis_phases, crispr_mechanism, cell_cycle, gene_expression. Use for standard biology processes. For custom pathways use generate, for 3D structures use visualize_molecule.`,
-=======
-    description: `Generate biology-focused schematics (cell structure, DNA transcription, photosynthesis) using curated matplotlib templates.
-
-Use this tool when you need to:
-- Illustrate organelle layouts within a eukaryotic cell
-- Explain transcription / translation visually
-- Show high-level photosynthesis flow inside a chloroplast
-
-Arguments allow selecting the template, providing a custom title, annotations, and highlight labels.`,
->>>>>>> e0fe24a7
     input_schema: {
       type: 'object',
       properties: {
@@ -105,7 +94,6 @@
     },
   },
   {
-<<<<<<< HEAD
     name: 'search_biorender',
     description: `Search BioRender's 30,000+ professional biology illustrations. Find diagrams matching topics, processes, or structures. Filter by category if needed.`,
     input_schema: {
@@ -219,19 +207,6 @@
   {
     name: 'sequentialthinking',
     description: `Break down complex problems into sequential thinking steps. Use for multi-step problem solving, proofs, derivations, or careful reasoning before explaining to student.`,
-=======
-    name: 'sequential_thinking',
-    description: `Use structured sequential thinking to break down complex problems into steps.
-
-Use this tool when you need to:
-- Solve complex multi-step problems
-- Break down difficult concepts into manageable pieces
-- Work through proofs or derivations step-by-step
-- Analyze problems that require careful reasoning
-- Show your thinking process explicitly
-
-This tool helps you think through problems systematically before explaining them to the student.`,
->>>>>>> e0fe24a7
     input_schema: {
       type: 'object',
       properties: {
@@ -266,23 +241,18 @@
   execute_python: 'python',
   render_animation: 'manim',
   render_biology_diagram: 'python',
-<<<<<<< HEAD
   search_biorender: 'biorender',
   get_biorender_figure: 'biorender',
   generate: 'mermaid',
   visualize_molecule: 'chatmol',
   fetch_protein: 'chatmol',
   sequentialthinking: 'sequential-thinking',
-=======
-  sequential_thinking: 'sequential-thinking',
->>>>>>> e0fe24a7
 };
 
 /**
  * Check if a tool is a visualization tool that should create canvas objects
  */
 export function isVisualizationTool(toolName: string): boolean {
-<<<<<<< HEAD
   return (
     toolName === 'execute_python' ||
     toolName === 'render_animation' ||
@@ -291,9 +261,6 @@
     toolName === 'generate' ||
     toolName === 'visualize_molecule'
   );
-=======
-  return toolName === 'execute_python' || toolName === 'render_animation' || toolName === 'render_biology_diagram';
->>>>>>> e0fe24a7
 }
 
 /**
