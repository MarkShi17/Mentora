/**
 * Streaming Orchestrator
 *
 * Coordinates Claude streaming responses with real-time TTS generation.
 * Ensures OpenAI TTS speaks Claude's contextually-aware narration as it's generated.
 */

import Anthropic from '@anthropic-ai/sdk';
import { Session } from '@/types/session';
import { CanvasObject, ObjectPlacement, ObjectReference } from '@/types/canvas';
import { TeachingMode, StreamEvent } from '@/types/api';
import { contextBuilder } from './contextBuilder';
import { objectGenerator } from '@/lib/canvas/objectGenerator';
import { layoutEngine } from '@/lib/canvas/layoutEngine';
import { ttsService } from '@/lib/voice/ttsService';
import { SentenceParser } from '@/lib/utils/sentenceParser';
import { logger } from '@/lib/utils/logger';
import { mcpManager } from '@/lib/mcp';
import { initializeMCP } from '@/lib/mcp/init';
import { MCP_TOOLS_FOR_CLAUDE, TOOL_TO_SERVER_MAP, isVisualizationTool } from './mcpTools';
import type { Brain } from '@/types/brain';

interface StreamingContext {
  sessionId: string;
  turnId: string;
  voice: 'alloy' | 'echo' | 'fable' | 'onyx' | 'nova' | 'shimmer';
  existingObjects: CanvasObject[];
  userQuestion: string;
}

interface AgentResponse {
  explanation: string;
  narration: string;
  objects: Array<{
    type: 'latex' | 'graph' | 'code' | 'text' | 'diagram';
    content: string;
    referenceName?: string;
    metadata?: Record<string, unknown>;
  }>;
  references: Array<{
    mention: string;
    objectId: string;
  }>;
}

export class StreamingOrchestrator {
  private anthropic: Anthropic;

  constructor() {
    const apiKey = process.env.ANTHROPIC_API_KEY;
    if (!apiKey) {
      throw new Error('ANTHROPIC_API_KEY environment variable is required');
    }
    this.anthropic = new Anthropic({ apiKey });
  }

  /**
   * Stream a teaching response with real-time TTS and MCP tool integration
   */
  async *streamResponse(
    question: string,
    session: Session,
    highlightedObjectIds: string[] = [],
    mode: TeachingMode = 'guided',
    turnId: string,
    voice: 'alloy' | 'echo' | 'fable' | 'onyx' | 'nova' | 'shimmer' = 'nova',
    context?: {
      recentConversation?: string[];
      topics?: string[];
      conversationHistory?: string[];
    },
    userSettings?: {
      userName?: string;
      explanationLevel?: 'beginner' | 'intermediate' | 'advanced';
    },
<<<<<<< HEAD
    cachedIntroPlayed?: {
      text: string;
      id: string;
    } | null
=======
    selectedBrain?: Brain
>>>>>>> 01e5590b
  ): AsyncGenerator<StreamEvent, void, unknown> {
    logger.info('━━━━━━━━━━━━━━━━━━━━━━━━━━━━━━━━━━━━━━━━');
    logger.info('🎬 STREAMING ORCHESTRATOR STARTED');
    logger.info('━━━━━━━━━━━━━━━━━━━━━━━━━━━━━━━━━━━━━━━━');
    logger.info('Session ID', { sessionId: session.id });
    logger.info('Question', { question });
    logger.info('Mode', { mode });
    logger.info('Turn ID', { turnId });
    logger.info('Existing canvas objects', { count: session.canvasObjects.length });

    const streamingContext: StreamingContext = {
      sessionId: session.id,
      turnId,
      voice,
      existingObjects: session.canvasObjects,
      userQuestion: question
    };

    try {
      // Initialize MCP system
      await initializeMCP();

      // Send metadata first
      yield {
        type: 'metadata',
        timestamp: Date.now(),
        data: {
          turnId,
          totalSentences: 0, // Will be updated
          sessionId: session.id
        }
      };

      // Filter MCP tools based on selected brain
      const availableTools = selectedBrain && selectedBrain.mcpTools && selectedBrain.mcpTools.length > 0
        ? MCP_TOOLS_FOR_CLAUDE.filter(tool => selectedBrain.mcpTools.includes(tool.name))
        : [];

      logger.info('MCP tools available for this brain', {
        brainType: selectedBrain?.type || 'none',
        tools: availableTools.map(t => t.name)
      });

      // Build context from session
      const sessionContext = contextBuilder.buildContext(session, highlightedObjectIds);

      // Generate system and user prompts with user settings
      const systemPrompt = this.buildSystemPrompt(session, sessionContext, mode, context, userSettings, cachedIntroPlayed);
      const userPrompt = this.buildUserPrompt(question, sessionContext);

      // MCP tool execution loop
      let messages: Anthropic.MessageParam[] = [
        {
          role: 'user',
          content: userPrompt
        }
      ];

      let finalResponseText = '';
      const toolGeneratedObjects: CanvasObject[] = [];
      const maxIterations = 5; // Prevent infinite tool use loops
      let iteration = 0;

      // Multi-turn conversation loop for MCP tool use
      while (iteration < maxIterations) {
        iteration++;

        logger.info('🧠 Calling Claude API', {
          model: 'claude-sonnet-4-5-20250929',
          maxTokens: 4096,
          iteration,
          hasTools: availableTools.length > 0
        });

        const response = await this.anthropic.messages.create({
          model: 'claude-sonnet-4-5-20250929',
          max_tokens: 4096,
          system: systemPrompt,
          tools: availableTools.length > 0 ? availableTools : undefined,
          messages
        });

        logger.info('Claude response received', {
          stopReason: response.stop_reason,
          iteration,
          contentBlocks: response.content.length
        });

        // If Claude wants to use tools
        if (response.stop_reason === 'tool_use') {
          const toolUses = response.content.filter(block => block.type === 'tool_use');
          const textBlocks = response.content.filter(block => block.type === 'text');

          // Store any text explanation
          if (textBlocks.length > 0 && !finalResponseText) {
            finalResponseText = textBlocks.map((block: any) => block.text).join('\n');
          }

          // Add assistant's message with tool use to conversation
          messages.push({
            role: 'assistant',
            content: response.content
          });

          // Execute all tool calls
          const toolResultsContent: Anthropic.ToolResultBlockParam[] = [];

<<<<<<< HEAD
      // Track parsing state for streaming format
      let currentObjectDef: any = null;
      let currentObjectMetadata: any = {};
      let accumulatedNarration = '';
      const processedObjects = new Set<string>();

      // Process Claude's streaming response with event-based parsing
      for await (const chunk of stream) {
        if (chunk.type === 'content_block_delta' && chunk.delta.type === 'text_delta') {
          const textChunk = chunk.delta.text;
          fullResponse += textChunk;
          accumulatedNarration += textChunk;

          // Parse streaming markers in real-time
          const lines = accumulatedNarration.split('\n');
          accumulatedNarration = lines[lines.length - 1]; // Keep incomplete line

          for (let i = 0; i < lines.length - 1; i++) {
            const line = lines[i].trim();

            // Parse [NARRATION]: markers - stream text immediately
            if (line.startsWith('[NARRATION]:')) {
              const narrationText = line.substring('[NARRATION]:'.length).trim();

              if (narrationText) {
                logger.info('🗣️ Streaming narration', { text: narrationText.substring(0, 50) + '...' });

                // Extract complete sentences
                const sentences = sentenceParser.addChunk(narrationText + ' ');

                for (const sentence of sentences) {
                  // Send text chunk immediately
=======
          for (const toolUse of toolUses) {
            if (toolUse.type !== 'tool_use') continue;

            logger.info('Executing MCP tool', {
              toolName: toolUse.name,
              toolId: toolUse.id
            });

            const toolStartTime = Date.now();

            try {
              const serverId = TOOL_TO_SERVER_MAP[toolUse.name];
              if (!serverId) {
                throw new Error(`Unknown tool: ${toolUse.name}`);
              }

              // Emit tool_start event
              yield {
                type: 'mcp_tool_start',
                timestamp: Date.now(),
                data: {
                  toolName: toolUse.name,
                  serverId,
                  description: MCP_TOOLS_FOR_CLAUDE.find(t => t.name === toolUse.name)?.description || ''
                }
              };

              // Call MCP server
              const mcpResult = await mcpManager.callTool({
                serverId,
                toolName: toolUse.name,
                arguments: toolUse.input as Record<string, any>
              });

              logger.info('MCP tool result received', {
                toolName: toolUse.name,
                serverId,
                success: mcpResult.success,
                contentLength: mcpResult.content?.length || 0
              });

              if (!mcpResult.success) {
                throw new Error(mcpResult.error || 'MCP tool call failed');
              }

              // Convert MCP result to canvas objects if it's a visualization tool
              let generatedObjectsCount = 0;
              if (isVisualizationTool(toolUse.name)) {
                const mcpObjects = this.convertMCPResultToCanvasObjects(
                  mcpResult,
                  toolUse.name,
                  session.canvasObjects,
                  toolGeneratedObjects,
                  turnId
                );
                toolGeneratedObjects.push(...mcpObjects);
                generatedObjectsCount = mcpObjects.length;

                // Stream each generated object immediately
                for (const obj of mcpObjects) {
                  streamingContext.existingObjects.push(obj);

                  const placement: ObjectPlacement = {
                    objectId: obj.id,
                    position: obj.position,
                    animateIn: 'fade',
                    timing: toolGeneratedObjects.length * 300
                  };

>>>>>>> 01e5590b
                  yield {
                    type: 'canvas_object',
                    timestamp: Date.now(),
                    data: {
                      object: obj,
                      placement
                    }
                  };
<<<<<<< HEAD

                  // Generate TTS asynchronously
                  try {
                    const audioResult = await ttsService.generateSentenceSpeech(
                      sentence.text,
                      voice,
                      sentence.index
                    );

                    if (audioResult && audioResult.audio) {
                      yield {
                        type: 'audio_chunk',
                        timestamp: Date.now(),
                        data: {
                          audio: audioResult.audio,
                          text: sentence.text,
                          sentenceIndex: sentence.index
                        }
                      };

                      logger.debug('Audio chunk generated', {
                        sentenceIndex: sentence.index,
                        textPreview: sentence.text.substring(0, 50)
                      });
                    }
                  } catch (error) {
                    logger.warn('TTS generation failed', { error, sentence: sentence.text });
                  }
=======
>>>>>>> 01e5590b
                }
              }

              // Format result for Claude
              const resultText = mcpResult.content
                .map((c: any) => {
                  if (c.type === 'text') return c.text;
                  if (c.type === 'image') return `[Image generated: ${c.mimeType}]`;
                  if (c.type === 'resource') return `[Resource: ${c.resource?.mimeType || 'unknown'}]`;
                  return `[${c.type}]`;
                })
                .join('\n');

              toolResultsContent.push({
                type: 'tool_result',
                tool_use_id: toolUse.id,
                content: resultText || 'Tool executed successfully'
              });

              // Emit tool_complete event
              yield {
                type: 'mcp_tool_complete',
                timestamp: Date.now(),
                data: {
                  toolName: toolUse.name,
                  serverId,
                  success: true,
                  duration: Date.now() - toolStartTime
                }
              };

              logger.info('MCP tool executed successfully', {
                toolName: toolUse.name,
                objectsCreated: generatedObjectsCount,
                duration: Date.now() - toolStartTime
              });

            } catch (error) {
              const serverId = TOOL_TO_SERVER_MAP[toolUse.name] || 'unknown';

              logger.error('MCP tool execution failed', {
                toolName: toolUse.name,
                error
              });

              toolResultsContent.push({
                type: 'tool_result',
                tool_use_id: toolUse.id,
                content: `Error: ${error instanceof Error ? error.message : String(error)}`,
                is_error: true
              });

              // Emit tool_complete event with error
              yield {
                type: 'mcp_tool_complete',
                timestamp: Date.now(),
                data: {
                  toolName: toolUse.name,
                  serverId,
                  success: false,
                  duration: Date.now() - toolStartTime,
                  error: error instanceof Error ? error.message : String(error)
                }
              };
            }
          }

<<<<<<< HEAD
            // Parse [OBJECT_START]: markers - send placeholder immediately
            else if (line.includes('[OBJECT_START')) {
              const match = line.match(/\[OBJECT_START type="([^"]+)" id="([^"]+)"\]/);
              if (match) {
                const [, objType, objId] = match;

                // Send placeholder object immediately
                const placeholder = {
                  id: objId,
                  type: objType,
                  position: layoutEngine.calculatePosition(
                    { existingObjects: streamingContext.existingObjects.map(obj => ({
                      id: obj.id,
                      position: obj.position,
                      size: obj.size
                    }))},
                    { width: 400, height: 200 }
                  ),
                  size: { width: 400, height: 200 },
                  generationState: 'generating',
                  placeholder: true,
                  turnId,
                  metadata: {}
                };

                // Start tracking this object
                currentObjectDef = {
                  id: objId,
                  type: objType,
                  content: '',
                  metadata: {}
                };

                // Send placeholder event
                yield {
                  type: 'canvas_object',
                  timestamp: Date.now(),
                  data: {
                    object: placeholder,
                    placement: {
                      objectId: objId,
                      position: placeholder.position,
                      animateIn: 'fade',
                      timing: totalObjects * 200
                    }
                  }
                };

                logger.info('📦 Object placeholder sent', { type: objType, id: objId });
              }
            }

            // Parse [OBJECT_CONTENT]: markers
            else if (line.startsWith('[OBJECT_CONTENT]:') && currentObjectDef) {
              currentObjectDef.content = line.substring('[OBJECT_CONTENT]:'.length).trim();
            }

            // Parse [OBJECT_META]: markers
            else if (line.includes('[OBJECT_META') && currentObjectDef) {
              const match = line.match(/\[OBJECT_META ([^=]+)="([^"]*)"\]/);
              if (match) {
                const [, key, value] = match;
                currentObjectDef.metadata[key] = value;
              }
            }

            // Parse [OBJECT_END]: markers - generate complete object
            else if (line.includes('[OBJECT_END]') && currentObjectDef) {
              // Generate the complete object
              const canvasObject = objectGenerator.generateObject(
                {
                  type: currentObjectDef.type,
                  content: currentObjectDef.content,
                  referenceName: currentObjectDef.metadata.referenceName,
                  metadata: currentObjectDef.metadata
                },
                layoutEngine.calculatePosition(
                  { existingObjects: streamingContext.existingObjects.map(obj => ({
                    id: obj.id,
                    position: obj.position,
                    size: obj.size
                  }))},
                  { width: 400, height: 200 }
                ),
                turnId
              );

              // Override ID to match placeholder
              canvasObject.id = currentObjectDef.id;
              canvasObject.generationState = 'complete';

              // Add to existing objects
              streamingContext.existingObjects.push(canvasObject);

              // Send complete object (replaces placeholder)
              yield {
                type: 'canvas_object',
                timestamp: Date.now(),
                data: {
                  object: canvasObject,
                  placement: {
                    objectId: canvasObject.id,
                    position: canvasObject.position,
                    animateIn: 'none',
                    timing: 0
                  }
                }
              };

              totalObjects++;
              processedObjects.add(currentObjectDef.id);
              logger.info('✅ Object completed', { type: canvasObject.type, id: canvasObject.id });

              currentObjectDef = null;
=======
          // Add tool results to conversation
          messages.push({
            role: 'user',
            content: toolResultsContent
          });

          // Continue conversation loop to get final response
          continue;
        }

        // Claude finished without using tools or after using tools
        const textContent = response.content
          .filter(block => block.type === 'text')
          .map((block: any) => block.text)
          .join('\n');

        finalResponseText = textContent;
        break;
      }

      logger.info('✅ MCP tool loop completed', {
        iterations: iteration,
        toolObjectsCreated: toolGeneratedObjects.length,
        hasFinalResponse: !!finalResponseText
      });

      // Now stream the final response with TTS
      const sentenceParser = new SentenceParser();
      let totalObjects = toolGeneratedObjects.length; // Start with MCP objects
      let totalReferences = 0;

      // Parse the final response to get narration and additional objects
      const agentResponse = this.parseResponse(finalResponseText);

      // Stream narration sentence-by-sentence with TTS
      if (agentResponse.narration && agentResponse.narration.trim().length > 0) {
        logger.info('🗣️ Streaming narration with TTS', {
          narrationLength: agentResponse.narration.length
        });

        // Split narration into sentences
        const sentences = sentenceParser.addChunk(agentResponse.narration);

        // Process each sentence
        for (const sentence of sentences) {
          logger.debug('Processing narration sentence', {
            sentenceIndex: sentence.index,
            text: sentence.text.substring(0, 100)
          });

          // Send text chunk event
          yield {
            type: 'text_chunk',
            timestamp: Date.now(),
            data: {
              text: sentence.text,
              sentenceIndex: sentence.index
>>>>>>> 01e5590b
            }
          };

<<<<<<< HEAD
            // Parse [REFERENCE]: markers
            else if (line.includes('[REFERENCE')) {
              const match = line.match(/\[REFERENCE mention="([^"]+)" objectId="([^"]+)"\]/);
              if (match) {
                const [, mention, objectId] = match;

                yield {
                  type: 'reference',
                  timestamp: Date.now(),
                  data: {
                    mention,
                    objectId
                  }
                };

                totalReferences++;
                logger.debug('🔗 Reference streamed', { mention, objectId });
              }
            }
          }
        }
      }

      // Process any remaining narration in the buffer
      if (accumulatedNarration.trim()) {
        const line = accumulatedNarration.trim();
        if (line.startsWith('[NARRATION]:')) {
          const narrationText = line.substring('[NARRATION]:'.length).trim();
          if (narrationText) {
            const sentences = sentenceParser.addChunk(narrationText);
            for (const sentence of sentences) {
              yield {
                type: 'text_chunk',
                timestamp: Date.now(),
                data: {
                  text: sentence.text,
                  sentenceIndex: sentence.index
                }
              };
            }
          }
        }
      }

      // Send final sentences from the sentence parser
      const finalSentences = sentenceParser.flush();
      for (const sentence of finalSentences) {
        yield {
          type: 'text_chunk',
          timestamp: Date.now(),
          data: {
            text: sentence.text,
            sentenceIndex: sentence.index
          }
        };

        // Generate TTS for final sentences
        try {
          const audioResult = await ttsService.generateSentenceSpeech(
            sentence.text,
            voice,
            sentence.index
          );

          if (audioResult && audioResult.audio) {
            yield {
              type: 'audio_chunk',
              timestamp: Date.now(),
              data: {
                audio: audioResult.audio,
                text: sentence.text,
                sentenceIndex: sentence.index
              }
            };
=======
          // Generate TTS for the sentence
          try {
            const audioResult = await ttsService.generateSentenceSpeech(
              sentence.text,
              voice,
              sentence.index
            );

            yield {
              type: 'audio_chunk',
              timestamp: Date.now(),
              data: audioResult
            };
          } catch (error) {
            logger.warn('TTS generation failed for sentence', {
              sentenceIndex: sentence.index,
              error: error instanceof Error ? error.message : 'Unknown'
            });
          }
        }

        // Flush any remaining sentence
        const finalSentence = sentenceParser.flush();
        if (finalSentence) {
          yield {
            type: 'text_chunk',
            timestamp: Date.now(),
            data: {
              text: finalSentence.text,
              sentenceIndex: finalSentence.index
            }
          };

          try {
            const audioResult = await ttsService.generateSentenceSpeech(
              finalSentence.text,
              voice,
              finalSentence.index
            );

            yield {
              type: 'audio_chunk',
              timestamp: Date.now(),
              data: audioResult
            };
          } catch (error) {
            logger.warn('TTS generation failed for final sentence', { error });
          }
        }
      }

      // Generate additional canvas objects from Claude's response (if any)
      if (agentResponse.objects && agentResponse.objects.length > 0) {
        logger.info('Generating canvas objects from Claude response', {
          objectCount: agentResponse.objects.length
        });

        for (const request of agentResponse.objects) {
          const position = layoutEngine.calculatePosition(
            {
              existingObjects: streamingContext.existingObjects.map(obj => ({
                id: obj.id,
                position: obj.position,
                size: obj.size
              }))
            },
            { width: 400, height: 200 }
          );

          let enhancedContent = request.content;
          if (request.type === 'diagram') {
            enhancedContent = `${request.content} - Context: ${question}`;
          }

          const canvasObject = objectGenerator.generateObject(
            {
              type: request.type,
              content: enhancedContent,
              referenceName: request.referenceName,
              metadata: request.metadata
            },
            position,
            turnId
          );

          streamingContext.existingObjects.push(canvasObject);

          const placement: ObjectPlacement = {
            objectId: canvasObject.id,
            position: canvasObject.position,
            animateIn: 'fade',
            timing: totalObjects * 300
          };

          yield {
            type: 'canvas_object',
            timestamp: Date.now(),
            data: {
              object: canvasObject,
              placement
            }
          };
>>>>>>> 01e5590b

            logger.debug('Audio chunk generated for final sentence', {
              sentenceIndex: sentence.index
            });
          }
        } catch (error) {
          logger.warn('TTS generation failed for final sentence', { error });
        }
      }

      // Stream references
      if (agentResponse.references && agentResponse.references.length > 0) {
        for (const ref of agentResponse.references) {
          const objectReference = this.generateReferences(
            [ref],
            streamingContext.existingObjects,
            []
          )[0];

          if (objectReference) {
            yield {
              type: 'reference',
              timestamp: Date.now(),
              data: objectReference
            };

            totalReferences++;
          }
        }
      }

      // Send completion event
      yield {
        type: 'complete',
        timestamp: Date.now(),
        data: {
          success: true,
          totalSentences: sentenceParser.getSentenceCount(),
          totalObjects,
          totalReferences
        }
      };

      logger.info('━━━━━━━━━━━━━━━━━━━━━━━━━━━━━━━━━━━━━━━━');
      logger.info('✅ STREAMING COMPLETE');
      logger.info('━━━━━━━━━━━━━━━━━━━━━━━━━━━━━━━━━━━━━━━━');
      logger.info('Total sentences:', sentenceParser.getSentenceCount());
      logger.info('Total objects:', totalObjects);
      logger.info('Total references:', totalReferences);
    } catch (error) {
      logger.error('Streaming error:', error);
      yield {
        type: 'error',
        timestamp: Date.now(),
        data: {
          message: error instanceof Error ? error.message : 'Unknown error occurred'
        }
      };
    }
  }

  /**
   * Build system prompt (reused from mentorAgent)
   */
  private buildSystemPrompt(
    session: Session,
    context: any,
    mode: TeachingMode,
    conversationContext?: {
      recentConversation?: string[];
      topics?: string[];
      conversationHistory?: string[];
    },
    userSettings?: {
      userName?: string;
      explanationLevel?: 'beginner' | 'intermediate' | 'advanced';
    },
    cachedIntroPlayed?: {
      text: string;
      id: string;
    } | null
  ): string {
    const teachingStyle =
      mode === 'guided'
        ? `Use the Socratic method:
- Guide with questions rather than direct answers
- Break explanations into small steps
- Provide hints before solutions
- Check understanding at checkpoints`
        : `Provide direct explanations:
- Give clear, complete answers
- Still break into logical steps
- Be thorough but concise`;

    let contextualInfo = '';
    if (conversationContext) {
      if (conversationContext.recentConversation && conversationContext.recentConversation.length > 0) {
        contextualInfo += `\nRECENT CONVERSATION CONTEXT:\n${conversationContext.recentConversation.join('\n')}\n`;
      }
      if (conversationContext.topics && conversationContext.topics.length > 0) {
        contextualInfo += `\nTOPICS DISCUSSED:\n${conversationContext.topics.join(', ')}\n`;
      }
      if (conversationContext.conversationHistory && conversationContext.conversationHistory.length > 0) {
        contextualInfo += `\nCONVERSATION HISTORY:\n${conversationContext.conversationHistory.slice(-3).join('\n')}\n`;
      }
    }

    const userName = userSettings?.userName || '';
    const explanationLevel = userSettings?.explanationLevel || 'intermediate';

    // Adjust explanation depth based on level
    const levelGuidance = explanationLevel === 'beginner'
      ? 'Use simple language, provide many examples, and explain technical terms when you use them.'
      : explanationLevel === 'advanced'
      ? 'Use technical terminology freely, focus on depth and nuance, assume strong foundational knowledge.'
      : 'Balance clarity with depth, explain complex concepts but assume basic familiarity.';

    const cachedIntroInfo = cachedIntroPlayed
      ? `\nCRITICAL INSTRUCTION: An introductory phrase has already been spoken: "${cachedIntroPlayed.text}"
DO NOT repeat this greeting or acknowledgment. Start your [NARRATION] by going DIRECTLY to the main content.
Skip phrases like "Let me help", "I can explain", "Sure", etc. Jump straight into teaching.\n`
      : '';

    return `You are Mentora, an AI tutor working on an infinite canvas workspace. You are an always-on, contextually aware AI that continuously listens and builds understanding from all conversations.
${userName ? `\nSTUDENT NAME: ${userName} - Address them by name occasionally to personalize the interaction.\n` : ''}
EXPLANATION LEVEL: ${explanationLevel}
${levelGuidance}
${cachedIntroInfo}
CANVAS STATE:
${context.canvasState}

${context.highlightedObjects ? `STUDENT HIGHLIGHTED:\n${context.highlightedObjects}\n` : ''}${contextualInfo}

CONTEXTUAL AWARENESS:
- You have been listening to the user's ongoing conversation and building context
- Use the conversation history and topics to provide more relevant and personalized responses
- Reference previous discussions when appropriate to show continuity
- Build upon previous explanations and concepts discussed
- Be intellectually sophisticated and demonstrate deep understanding of the conversation flow

TEACHING STYLE (${mode} mode):
${teachingStyle}

COMPREHENSION CHECKING:
- Ask follow-up questions to ensure understanding
- Check if the student grasps key concepts before moving on
- Encourage the student to explain concepts back to you
- Adjust your explanation depth based on their responses

VISUAL CREATION:
- Create visual objects to explain concepts (LaTeX equations, graphs, code blocks, diagrams, text notes)
- Reference existing canvas objects naturally in your explanation
- Position new objects spatially relative to existing ones
- Use directional language: "as shown in the equation above", "let's place this below"
- Make text objects detailed and well-formatted with bullet points and clear structure
- Ensure content is comprehensive but concise - avoid overly short explanations
- Use proper line breaks and formatting in text content
- For diagrams: Create meaningful visualizations that demonstrate the concept being discussed
- Use diagrams to show: tree structures for recursion, flowcharts for processes, data structures for algorithms
- Make diagrams contextually relevant to the specific question or concept being explained

RESPONSE FORMAT:
Stream your response using these markers. Start with text immediately, then define objects as they become relevant:

[NARRATION]: Start your spoken response here immediately
[OBJECT_START type="latex|graph|code|text|diagram" id="obj_1"]: Begin defining an object
[OBJECT_CONTENT]: The actual content for the object
[OBJECT_META key="value"]: Optional metadata (language, equation, etc.)
[OBJECT_END]: Complete the object definition
[NARRATION]: Continue with more explanation
[REFERENCE mention="as shown above" objectId="obj_xyz"]: Reference existing objects

Example:
[NARRATION]: Let me help you understand quadratic equations.
[NARRATION]: A quadratic equation has the general form where the highest power is 2.
[OBJECT_START type="latex" id="eq_1"]: Starting equation
[OBJECT_CONTENT]: ax^2 + bx + c = 0
[OBJECT_META referenceName="general form"]:
[OBJECT_END]:
[NARRATION]: As you can see in the general form above, we have three coefficients.
[OBJECT_START type="graph" id="graph_1"]: Creating visualization
[OBJECT_CONTENT]: y = x^2 - 4x + 3
[OBJECT_META equation="x^2 - 4x + 3"]:
[OBJECT_END]:
[NARRATION]: This parabola shows how the equation creates a U-shaped curve.

IMPORTANT:
- Start with [NARRATION] immediately - don't wait to plan objects
- Stream text naturally and define objects inline as they become relevant
- Keep narration conversational and natural
- Objects can be defined while you continue explaining

Subject: ${session.subject}

Be canvas-aware and create appropriate visuals for the subject area.`;
  }

  private buildUserPrompt(question: string, context: any): string {
    let prompt = `Student question: ${question}\n\n`;

    if (context.conversationHistory && context.conversationHistory !== 'No previous conversation.') {
      prompt += `Previous conversation:\n${context.conversationHistory}\n\n`;
    }

    prompt += 'Generate your response using the streaming format with [NARRATION], [OBJECT_START], etc. markers.';

    return prompt;
  }

  private parseResponse(responseText: string): AgentResponse {
    try {
      const jsonMatch = responseText.match(/\{[\s\S]*\}/);
      if (jsonMatch) {
        const parsed = JSON.parse(jsonMatch[0]);

        // STRICT: Only return narration if it exists and is clean
        const hasValidNarration = parsed.narration &&
                                  typeof parsed.narration === 'string' &&
                                  parsed.narration.length > 0 &&
                                  !parsed.narration.startsWith('{') && // Not raw JSON
                                  !parsed.narration.includes('"explanation"') && // Not JSON string
                                  !parsed.narration.includes('"objects"'); // Not JSON string

        return {
          explanation: parsed.explanation || '',
          narration: hasValidNarration ? parsed.narration : '',  // Empty if invalid - DON'T speak yet
          objects: parsed.objects || [],
          references: parsed.references || []
        };
      }

      // Incomplete JSON - return empty narration (don't speak partial JSON)
      logger.debug('No complete JSON found yet', { textLength: responseText.length });
      return {
        explanation: '',
        narration: '',
        objects: [],
        references: []
      };
    } catch (error) {
      // Parse error - return empty narration (don't speak malformed JSON)
      logger.debug('JSON parse error (normal during streaming)', {
        error: error instanceof Error ? error.message : 'Unknown',
        textSnippet: responseText.substring(0, 100)
      });
      return {
        explanation: '',
        narration: '',
        objects: [],
        references: []
      };
    }
  }

  private generateReferences(
    referenceRequests: AgentResponse['references'],
    existingObjects: CanvasObject[],
    newObjects: CanvasObject[]
  ): ObjectReference[] {
    const allObjects = [...existingObjects, ...newObjects];

    return referenceRequests
      .map(ref => {
        const obj = allObjects.find(o => o.id === ref.objectId);
        if (!obj) {
          return null;
        }

        return {
          objectId: ref.objectId,
          mention: ref.mention,
          timestamp: 0
        };
      })
      .filter((ref): ref is ObjectReference => ref !== null);
  }

  /**
   * Convert MCP tool results into canvas objects
   */
  private convertMCPResultToCanvasObjects(
    mcpResult: any,
    toolName: string,
    existingObjects: CanvasObject[],
    currentToolResults: CanvasObject[],
    turnId: string
  ): CanvasObject[] {
    const objects: CanvasObject[] = [];

    if (!mcpResult.content || !Array.isArray(mcpResult.content)) {
      logger.warn('MCP result has no content array', { toolName });
      return objects;
    }

    // Process each content item from MCP result
    for (const content of mcpResult.content) {
      logger.info('Processing MCP content item', {
        type: content.type,
        hasResource: !!content.resource,
        content: content
      });

      // Skip text-only content for visualization tools
      if (content.type === 'text') {
        continue;
      }

      // Handle image content (from Python MCP matplotlib)
      if (content.type === 'image' && content.data && content.mimeType) {
        const position = layoutEngine.calculatePosition(
          {
            existingObjects: [...existingObjects, ...currentToolResults, ...objects].map(obj => ({
              id: obj.id,
              position: obj.position,
              size: obj.size,
            })),
          },
          { width: 600, height: 400 }
        );

        const imageObject: CanvasObject = {
          id: `obj_${Date.now()}_${Math.random().toString(36).substring(2, 11)}`,
          type: 'image',
          data: {
            type: 'image',
            url: `data:${content.mimeType};base64,${content.data}`,
            alt: `Visualization from ${toolName}`,
          },
          position,
          size: { width: 600, height: 400 },
          zIndex: 1,
          metadata: {
            createdAt: Date.now(),
            turnId,
            tags: ['mcp', toolName],
            source: 'mcp',
            toolName,
            mimeType: content.mimeType,
          },
        };

        objects.push(imageObject);
      }

      // Handle resource content (from Manim MCP)
      if (content.type === 'resource' && content.resource) {
        const resource = content.resource;
        logger.info('Processing Manim resource', {
          resource: resource,
          mimeType: resource.mimeType,
          hasText: !!resource.text,
          hasUri: !!resource.uri
        });
        const isVideo = resource.mimeType?.startsWith('video/');
        const isImage = resource.mimeType?.startsWith('image/');

        if (isVideo || isImage) {
          const position = layoutEngine.calculatePosition(
            {
              existingObjects: [...existingObjects, ...currentToolResults, ...objects].map(obj => ({
                id: obj.id,
                position: obj.position,
                size: obj.size,
              })),
            },
            { width: 600, height: 400 }
          );

          const url = resource.text ? `data:${resource.mimeType};base64,${resource.text}` : resource.uri;

          if (isVideo) {
            const videoObject: CanvasObject = {
              id: `obj_${Date.now()}_${Math.random().toString(36).substring(2, 11)}`,
              type: 'video',
              data: {
                type: 'video',
                url,
                alt: `Animation from ${toolName}`,
              },
              position,
              size: { width: 600, height: 400 },
              zIndex: 1,
              metadata: {
                createdAt: Date.now(),
                turnId,
                tags: ['mcp', toolName, 'animation'],
                source: 'mcp',
                toolName,
                mimeType: resource.mimeType,
                uri: resource.uri,
              },
            };
            objects.push(videoObject);
          } else {
            const imageObject: CanvasObject = {
              id: `obj_${Date.now()}_${Math.random().toString(36).substring(2, 11)}`,
              type: 'image',
              data: {
                type: 'image',
                url,
                alt: `Visualization from ${toolName}`,
              },
              position,
              size: { width: 600, height: 400 },
              zIndex: 1,
              metadata: {
                createdAt: Date.now(),
                turnId,
                tags: ['mcp', toolName],
                source: 'mcp',
                toolName,
                mimeType: resource.mimeType,
                uri: resource.uri,
              },
            };
            objects.push(imageObject);
          }
        }
      }
    }

    logger.info('Converted MCP results to canvas objects', {
      toolName,
      objectsCreated: objects.length,
    });

    return objects;
  }
}

export const streamingOrchestrator = new StreamingOrchestrator();<|MERGE_RESOLUTION|>--- conflicted
+++ resolved
@@ -73,14 +73,11 @@
       userName?: string;
       explanationLevel?: 'beginner' | 'intermediate' | 'advanced';
     },
-<<<<<<< HEAD
     cachedIntroPlayed?: {
       text: string;
       id: string;
-    } | null
-=======
+    } | null,
     selectedBrain?: Brain
->>>>>>> 01e5590b
   ): AsyncGenerator<StreamEvent, void, unknown> {
     logger.info('━━━━━━━━━━━━━━━━━━━━━━━━━━━━━━━━━━━━━━━━');
     logger.info('🎬 STREAMING ORCHESTRATOR STARTED');
@@ -188,40 +185,6 @@
           // Execute all tool calls
           const toolResultsContent: Anthropic.ToolResultBlockParam[] = [];
 
-<<<<<<< HEAD
-      // Track parsing state for streaming format
-      let currentObjectDef: any = null;
-      let currentObjectMetadata: any = {};
-      let accumulatedNarration = '';
-      const processedObjects = new Set<string>();
-
-      // Process Claude's streaming response with event-based parsing
-      for await (const chunk of stream) {
-        if (chunk.type === 'content_block_delta' && chunk.delta.type === 'text_delta') {
-          const textChunk = chunk.delta.text;
-          fullResponse += textChunk;
-          accumulatedNarration += textChunk;
-
-          // Parse streaming markers in real-time
-          const lines = accumulatedNarration.split('\n');
-          accumulatedNarration = lines[lines.length - 1]; // Keep incomplete line
-
-          for (let i = 0; i < lines.length - 1; i++) {
-            const line = lines[i].trim();
-
-            // Parse [NARRATION]: markers - stream text immediately
-            if (line.startsWith('[NARRATION]:')) {
-              const narrationText = line.substring('[NARRATION]:'.length).trim();
-
-              if (narrationText) {
-                logger.info('🗣️ Streaming narration', { text: narrationText.substring(0, 50) + '...' });
-
-                // Extract complete sentences
-                const sentences = sentenceParser.addChunk(narrationText + ' ');
-
-                for (const sentence of sentences) {
-                  // Send text chunk immediately
-=======
           for (const toolUse of toolUses) {
             if (toolUse.type !== 'tool_use') continue;
 
@@ -291,7 +254,6 @@
                     timing: toolGeneratedObjects.length * 300
                   };
 
->>>>>>> 01e5590b
                   yield {
                     type: 'canvas_object',
                     timestamp: Date.now(),
@@ -300,37 +262,6 @@
                       placement
                     }
                   };
-<<<<<<< HEAD
-
-                  // Generate TTS asynchronously
-                  try {
-                    const audioResult = await ttsService.generateSentenceSpeech(
-                      sentence.text,
-                      voice,
-                      sentence.index
-                    );
-
-                    if (audioResult && audioResult.audio) {
-                      yield {
-                        type: 'audio_chunk',
-                        timestamp: Date.now(),
-                        data: {
-                          audio: audioResult.audio,
-                          text: sentence.text,
-                          sentenceIndex: sentence.index
-                        }
-                      };
-
-                      logger.debug('Audio chunk generated', {
-                        sentenceIndex: sentence.index,
-                        textPreview: sentence.text.substring(0, 50)
-                      });
-                    }
-                  } catch (error) {
-                    logger.warn('TTS generation failed', { error, sentence: sentence.text });
-                  }
-=======
->>>>>>> 01e5590b
                 }
               }
 
@@ -398,122 +329,6 @@
             }
           }
 
-<<<<<<< HEAD
-            // Parse [OBJECT_START]: markers - send placeholder immediately
-            else if (line.includes('[OBJECT_START')) {
-              const match = line.match(/\[OBJECT_START type="([^"]+)" id="([^"]+)"\]/);
-              if (match) {
-                const [, objType, objId] = match;
-
-                // Send placeholder object immediately
-                const placeholder = {
-                  id: objId,
-                  type: objType,
-                  position: layoutEngine.calculatePosition(
-                    { existingObjects: streamingContext.existingObjects.map(obj => ({
-                      id: obj.id,
-                      position: obj.position,
-                      size: obj.size
-                    }))},
-                    { width: 400, height: 200 }
-                  ),
-                  size: { width: 400, height: 200 },
-                  generationState: 'generating',
-                  placeholder: true,
-                  turnId,
-                  metadata: {}
-                };
-
-                // Start tracking this object
-                currentObjectDef = {
-                  id: objId,
-                  type: objType,
-                  content: '',
-                  metadata: {}
-                };
-
-                // Send placeholder event
-                yield {
-                  type: 'canvas_object',
-                  timestamp: Date.now(),
-                  data: {
-                    object: placeholder,
-                    placement: {
-                      objectId: objId,
-                      position: placeholder.position,
-                      animateIn: 'fade',
-                      timing: totalObjects * 200
-                    }
-                  }
-                };
-
-                logger.info('📦 Object placeholder sent', { type: objType, id: objId });
-              }
-            }
-
-            // Parse [OBJECT_CONTENT]: markers
-            else if (line.startsWith('[OBJECT_CONTENT]:') && currentObjectDef) {
-              currentObjectDef.content = line.substring('[OBJECT_CONTENT]:'.length).trim();
-            }
-
-            // Parse [OBJECT_META]: markers
-            else if (line.includes('[OBJECT_META') && currentObjectDef) {
-              const match = line.match(/\[OBJECT_META ([^=]+)="([^"]*)"\]/);
-              if (match) {
-                const [, key, value] = match;
-                currentObjectDef.metadata[key] = value;
-              }
-            }
-
-            // Parse [OBJECT_END]: markers - generate complete object
-            else if (line.includes('[OBJECT_END]') && currentObjectDef) {
-              // Generate the complete object
-              const canvasObject = objectGenerator.generateObject(
-                {
-                  type: currentObjectDef.type,
-                  content: currentObjectDef.content,
-                  referenceName: currentObjectDef.metadata.referenceName,
-                  metadata: currentObjectDef.metadata
-                },
-                layoutEngine.calculatePosition(
-                  { existingObjects: streamingContext.existingObjects.map(obj => ({
-                    id: obj.id,
-                    position: obj.position,
-                    size: obj.size
-                  }))},
-                  { width: 400, height: 200 }
-                ),
-                turnId
-              );
-
-              // Override ID to match placeholder
-              canvasObject.id = currentObjectDef.id;
-              canvasObject.generationState = 'complete';
-
-              // Add to existing objects
-              streamingContext.existingObjects.push(canvasObject);
-
-              // Send complete object (replaces placeholder)
-              yield {
-                type: 'canvas_object',
-                timestamp: Date.now(),
-                data: {
-                  object: canvasObject,
-                  placement: {
-                    objectId: canvasObject.id,
-                    position: canvasObject.position,
-                    animateIn: 'none',
-                    timing: 0
-                  }
-                }
-              };
-
-              totalObjects++;
-              processedObjects.add(currentObjectDef.id);
-              logger.info('✅ Object completed', { type: canvasObject.type, id: canvasObject.id });
-
-              currentObjectDef = null;
-=======
           // Add tool results to conversation
           messages.push({
             role: 'user',
@@ -571,86 +386,9 @@
             data: {
               text: sentence.text,
               sentenceIndex: sentence.index
->>>>>>> 01e5590b
             }
           };
 
-<<<<<<< HEAD
-            // Parse [REFERENCE]: markers
-            else if (line.includes('[REFERENCE')) {
-              const match = line.match(/\[REFERENCE mention="([^"]+)" objectId="([^"]+)"\]/);
-              if (match) {
-                const [, mention, objectId] = match;
-
-                yield {
-                  type: 'reference',
-                  timestamp: Date.now(),
-                  data: {
-                    mention,
-                    objectId
-                  }
-                };
-
-                totalReferences++;
-                logger.debug('🔗 Reference streamed', { mention, objectId });
-              }
-            }
-          }
-        }
-      }
-
-      // Process any remaining narration in the buffer
-      if (accumulatedNarration.trim()) {
-        const line = accumulatedNarration.trim();
-        if (line.startsWith('[NARRATION]:')) {
-          const narrationText = line.substring('[NARRATION]:'.length).trim();
-          if (narrationText) {
-            const sentences = sentenceParser.addChunk(narrationText);
-            for (const sentence of sentences) {
-              yield {
-                type: 'text_chunk',
-                timestamp: Date.now(),
-                data: {
-                  text: sentence.text,
-                  sentenceIndex: sentence.index
-                }
-              };
-            }
-          }
-        }
-      }
-
-      // Send final sentences from the sentence parser
-      const finalSentences = sentenceParser.flush();
-      for (const sentence of finalSentences) {
-        yield {
-          type: 'text_chunk',
-          timestamp: Date.now(),
-          data: {
-            text: sentence.text,
-            sentenceIndex: sentence.index
-          }
-        };
-
-        // Generate TTS for final sentences
-        try {
-          const audioResult = await ttsService.generateSentenceSpeech(
-            sentence.text,
-            voice,
-            sentence.index
-          );
-
-          if (audioResult && audioResult.audio) {
-            yield {
-              type: 'audio_chunk',
-              timestamp: Date.now(),
-              data: {
-                audio: audioResult.audio,
-                text: sentence.text,
-                sentenceIndex: sentence.index
-              }
-            };
-=======
           // Generate TTS for the sentence
           try {
             const audioResult = await ttsService.generateSentenceSpeech(
@@ -753,14 +491,8 @@
               placement
             }
           };
->>>>>>> 01e5590b
-
-            logger.debug('Audio chunk generated for final sentence', {
-              sentenceIndex: sentence.index
-            });
-          }
-        } catch (error) {
-          logger.warn('TTS generation failed for final sentence', { error });
+
+          totalObjects++;
         }
       }
 
@@ -784,7 +516,6 @@
           }
         }
       }
-
       // Send completion event
       yield {
         type: 'complete',
