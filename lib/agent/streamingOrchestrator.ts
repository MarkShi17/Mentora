--- conflicted
+++ resolved
@@ -1312,12 +1312,8 @@
 
     // Extract objects (using [\s\S] to match any character including newlines for multiline code)
     const objects = [];
-<<<<<<< HEAD
     // Updated regex: capture metadata from INSIDE [OBJECT_META ...], not after it
     const objectMatches = responseText.matchAll(/\[OBJECT_START\s+type="(\w+)"\s+id="([^"]+)"\].*?\[OBJECT_CONTENT\]:\s*([^\[]*?)(?:\[OBJECT_META\s+([^\]]+)\])?\s*\[OBJECT_END\]/gs);
-=======
-    const objectMatches = responseText.matchAll(/\[OBJECT_START\s+type="(\w+)"\s+id="([^"]+)"\][\s\S]*?\[OBJECT_CONTENT\]:\s*([\s\S]*?)(?:\[OBJECT_META[^\]]*\]:\s*([\s\S]*?))?\[OBJECT_END\]/g);
->>>>>>> a7103253
     for (const match of objectMatches) {
       const [_, type, id, content, meta] = match;
       if (type && content) {
