--- conflicted
+++ resolved
@@ -102,8 +102,7 @@
       text: string;
       id: string;
     } | null,
-    selectedBrain?: Brain,
-    images?: Array<{ base64: string; mimeType: string }>
+    selectedBrain?: Brain
   ): AsyncGenerator<StreamEvent, void, unknown> {
     logger.info('━━━━━━━━━━━━━━━━━━━━━━━━━━━━━━━━━━━━━━━━');
     logger.info('🎬 STREAMING ORCHESTRATOR STARTED');
@@ -155,37 +154,24 @@
       const sessionContext = contextBuilder.buildContext(session, highlightedObjectIds);
 
       // Generate system and user prompts with user settings
-<<<<<<< HEAD
       const systemPrompt = this.buildSystemPrompt(session, sessionContext, mode, context, userSettings, cachedIntroPlayed, selectedBrain);
-=======
-      const systemPrompt = this.buildSystemPrompt(session, sessionContext, mode, context, userSettings, cachedIntroPlayed, images && images.length > 0);
->>>>>>> 004eba05
       const userPrompt = this.buildUserPrompt(question, sessionContext);
 
-      // MCP tool execution loop - Build user message with optional images
-      const userContent: Anthropic.MessageParam['content'] = images && images.length > 0
-        ? [
-            // Add images first for vision analysis
-            ...images.map(img => ({
-              type: 'image' as const,
-              source: {
-                type: 'base64' as const,
-                media_type: img.mimeType as 'image/jpeg' | 'image/png' | 'image/gif' | 'image/webp',
-                data: img.base64.split(',')[1] || img.base64 // Remove data:image/... prefix if present
-              }
-            })),
-            // Then add the text prompt
-            {
-              type: 'text' as const,
-              text: userPrompt
-            }
-          ]
-        : userPrompt; // Just text if no images
-
+      // Get model from selected brain
+      const model = selectedBrain?.model || 'claude-sonnet-4-5-20250929';
+
+      // NOTE: Tools parameter is commented out for now because:
+      // 1. The streaming orchestrator doesn't handle tool_use blocks yet
+      // 2. MCP servers need to be running to execute tool calls
+      // 3. The brain's promptEnhancement is sufficient to guide JSON responses
+      // TODO: Add tool execution handling to streaming orchestrator
+      // const tools = selectedBrain ? this.getToolsForBrain(selectedBrain) : MCP_TOOLS_FOR_CLAUDE;
+
+      // MCP tool execution loop
       let messages: Anthropic.MessageParam[] = [
         {
           role: 'user',
-          content: userContent
+          content: userPrompt
         }
       ];
 
@@ -276,20 +262,11 @@
                 toolName: toolUse.name,
                 serverId,
                 success: mcpResult.success,
-                contentLength: mcpResult.content?.length || 0,
-                error: mcpResult.error,
-                isError: mcpResult.isError,
-                fullContent: mcpResult.content
+                contentLength: mcpResult.content?.length || 0
               });
 
               if (!mcpResult.success) {
-                const errorMsg = mcpResult.error || 'MCP tool call failed';
-                logger.error('MCP tool returned failure', {
-                  toolName: toolUse.name,
-                  errorMessage: errorMsg,
-                  mcpResult
-                });
-                throw new Error(errorMsg);
+                throw new Error(mcpResult.error || 'MCP tool call failed');
               }
 
               // Convert MCP result to canvas objects if it's a visualization tool
@@ -417,12 +394,6 @@
         hasFinalResponse: !!finalResponseText
       });
 
-      // DEBUG: Log the raw response text to see what Claude returned
-      logger.info('📄 Raw Claude response (first 500 chars):', {
-        responseLength: finalResponseText.length,
-        responsePreview: finalResponseText.substring(0, 500)
-      });
-
       // Now stream the final response with TTS
       const sentenceParser = new SentenceParser();
       let totalObjects = toolGeneratedObjects.length; // Start with MCP objects
@@ -430,15 +401,6 @@
 
       // Parse the final response to get narration and additional objects
       const agentResponse = this.parseResponse(finalResponseText);
-
-      // DEBUG: Log parsed response details
-      logger.info('🔍 Parsed response details:', {
-        hasNarration: !!agentResponse.narration,
-        narrationLength: agentResponse.narration?.length || 0,
-        objectsCount: agentResponse.objects?.length || 0,
-        objectTypes: agentResponse.objects?.map(obj => obj.type) || [],
-        referencesCount: agentResponse.references?.length || 0
-      });
 
       // Separate objects into priority (latex, graph) and regular for early rendering
       const priorityObjects = agentResponse.objects.filter(obj =>
@@ -669,28 +631,37 @@
       logger.info('Total objects:', totalObjects);
       logger.info('Total references:', totalReferences);
     } catch (error) {
-      // Check if this was an abort/cancellation
-      if (error instanceof Error && error.name === 'AbortError') {
-        logger.info('Stream cancelled by client', { turnId });
-        // Don't yield an error event for user cancellation - just exit gracefully
-      } else {
-        // Log the full error details
-        console.error('❌ STREAMING ERROR DETAILS:', {
-          message: error instanceof Error ? error.message : String(error),
-          name: error instanceof Error ? error.name : 'Unknown',
-          stack: error instanceof Error ? error.stack : undefined,
-          fullError: error
-        });
-        logger.error('Streaming error:', error);
-        yield {
-          type: 'error',
-          timestamp: Date.now(),
-          data: {
-            message: error instanceof Error ? error.message : 'Unknown error occurred'
-          }
-        };
-      }
-    } finally {
+  let event;
+
+  if (error instanceof Error && error.name === 'AbortError') {
+    logger.info('Stream cancelled by client', { turnId });
+    event = {
+      type: 'interrupted',
+      timestamp: Date.now(),
+      data: {
+        message: 'Response generation was stopped',
+        code: 'USER_CANCELLED'
+      }
+    };
+  } else {
+    // Log the full error details
+    console.error('❌ STREAMING ERROR DETAILS:', {
+      message: error instanceof Error ? error.message : String(error),
+      name: error instanceof Error ? error.name : 'Unknown',
+      stack: error instanceof Error ? error.stack : undefined,
+      fullError: error
+    });
+    logger.error('Streaming error:', error);
+    event = {
+      type: 'error',
+      timestamp: Date.now(),
+      data: {
+        message: error instanceof Error ? error.message : 'Unknown error occurred'
+      }
+    };
+  }
+}
+finally {
       // Clean up abort controller
       this.abortControllers.delete(turnId);
       logger.debug('Cleaned up abort controller for turn', { turnId });
@@ -717,11 +688,7 @@
       text: string;
       id: string;
     } | null,
-<<<<<<< HEAD
     selectedBrain?: Brain
-=======
-    hasImages?: boolean
->>>>>>> 004eba05
   ): string {
     const teachingStyle =
       mode === 'guided'
@@ -764,22 +731,11 @@
 Skip phrases like "Let me help", "I can explain", "Sure", etc. Jump straight into teaching.\n`
       : '';
 
-    const imageAnalysisInfo = hasImages
-      ? `\nIMAGE ANALYSIS:
-- The student has uploaded one or more images with their question
-- Carefully analyze the image(s) to understand what they're asking about
-- Extract any text, equations, diagrams, or problems shown in the image(s)
-- Reference specific elements from the image in your explanation
-- If the image contains a homework problem, math equation, diagram, or text, explain it thoroughly
-- Recreate important equations or diagrams as canvas objects so the student can reference them
-- If the image shows code, reproduce relevant parts as code blocks on the canvas\n`
-      : '';
-
     return `You are Mentora, an AI tutor working on an infinite canvas workspace. You are an always-on, contextually aware AI that continuously listens and builds understanding from all conversations.
 ${userName ? `\nSTUDENT NAME: ${userName} - Address them by name occasionally to personalize the interaction.\n` : ''}
 EXPLANATION LEVEL: ${explanationLevel}
 ${levelGuidance}
-${cachedIntroInfo}${imageAnalysisInfo}
+${cachedIntroInfo}
 CANVAS STATE:
 ${context.canvasState}
 
@@ -795,22 +751,14 @@
 TEACHING STYLE (${mode} mode):
 ${teachingStyle}
 
-COMPREHENSION CHECKING (REQUIRED):
-- ALWAYS end your explanation with EXACTLY ONE follow-up question as the LAST SENTENCE
-- Ask a single, focused question like: "Does this make sense?", "Can you explain back to me...", "What would happen if..."
-- This is a CONVERSATION - always invite dialogue with your final question
-
-Example endings (use ONLY ONE):
-- "Does this explanation make sense to you?"
-- "Can you tell me what the base case does in your own words?"
-- "What would happen if we changed X to Y?"
-- "Do you see how this connects to what we discussed earlier?"
-
-VISUAL CREATION (CRITICAL - MINIMUM 2-3 OBJECTS PER RESPONSE):
-- YOU MUST create AT LEAST 2-3 visual objects for EVERY response
-- DO NOT just talk - ALWAYS generate visual components
+COMPREHENSION CHECKING:
+- Ask follow-up questions to ensure understanding
+- Check if the student grasps key concepts before moving on
+- Encourage the student to explain concepts back to you
+- Adjust your explanation depth based on their responses
+
+VISUAL CREATION:
 - Create visual objects to explain concepts (LaTeX equations, graphs, code blocks, diagrams, text notes)
-- For programming topics: Generate multiple code blocks showing progression (basic → intermediate → advanced)
 - Reference existing canvas objects naturally in your explanation
 - Position new objects spatially relative to existing ones
 - Use directional language: "as shown in the equation above", "let's place this below"
@@ -820,13 +768,6 @@
 - For diagrams: Create meaningful visualizations that demonstrate the concept being discussed
 - Use diagrams to show: tree structures for recursion, flowcharts for processes, data structures for algorithms
 - Make diagrams contextually relevant to the specific question or concept being explained
-
-MINIMUM COMPONENTS CHECKLIST:
-✓ At least 2-3 visual objects (code blocks, diagrams, equations, etc.)
-✓ Explanatory text between each object
-✓ Progressive complexity (start simple, build up)
-✓ Visual diagrams for complex concepts
-✓ Multiple examples showing different aspects
 
 RESPONSE FORMAT:
 Stream your response using these markers. Start with text immediately, then define objects as they become relevant:
@@ -861,7 +802,9 @@
 
 Subject: ${session.subject}
 
-Be canvas-aware and create appropriate visuals for the subject area.`;
+Be canvas-aware and create appropriate visuals for the subject area.
+
+${selectedBrain?.promptEnhancement ? `\n\nSPECIALIZED BRAIN INSTRUCTIONS:\n${selectedBrain.promptEnhancement}` : ''}`;
   }
 
   private buildUserPrompt(question: string, context: any): string {
@@ -940,7 +883,7 @@
 
     // Extract objects
     const objects = [];
-    const objectMatches = responseText.matchAll(/\[OBJECT_START\s+type="(\w+)"\s+id="([^"]+)"\].*?\[OBJECT_CONTENT\]:\s*([^\[]*?)(?:\[OBJECT_META[^\]]*\]:\s*([^\[]*?))?\[OBJECT_END\]/gs);
+    const objectMatches = responseText.matchAll(/\[OBJECT_START\s+type="(\w+)"\s+id="([^"]+)"\].*?\[OBJECT_CONTENT\]:\s*([^\[]*?)(?:\[OBJECT_META[^\]]*\]:\s*([^\[]*?))?\[OBJECT_END\]/);
     for (const match of objectMatches) {
       const [_, type, id, content, meta] = match;
       if (type && content) {
