/**
 * Streaming Orchestrator
 *
 * Coordinates Claude streaming responses with real-time TTS generation.
 * Ensures OpenAI TTS speaks Claude's contextually-aware narration as it's generated.
 */

import Anthropic from '@anthropic-ai/sdk';
import { Session } from '@/types/session';
import { CanvasObject, ObjectPlacement, ObjectReference } from '@/types/canvas';
import { TeachingMode, StreamEvent } from '@/types/api';
import { contextBuilder } from './contextBuilder';
import { objectGenerator } from '@/lib/canvas/objectGenerator';
import { layoutEngine } from '@/lib/canvas/layoutEngine';
import { ttsService } from '@/lib/voice/ttsService';
import { SentenceParser } from '@/lib/utils/sentenceParser';
import { logger } from '@/lib/utils/logger';
<<<<<<< HEAD
import { MCP_TOOLS_FOR_CLAUDE } from './mcpTools';
import { Brain } from '@/types/brain';
=======
import { mcpManager } from '@/lib/mcp';
import { initializeMCP } from '@/lib/mcp/init';
import { MCP_TOOLS_FOR_CLAUDE, TOOL_TO_SERVER_MAP, isVisualizationTool } from './mcpTools';
import type { Brain } from '@/types/brain';
>>>>>>> 9c775761

interface StreamingContext {
  sessionId: string;
  turnId: string;
  voice: 'alloy' | 'echo' | 'fable' | 'onyx' | 'nova' | 'shimmer';
  existingObjects: CanvasObject[];
  userQuestion: string;
}

interface AgentResponse {
  explanation: string;
  narration: string;
  objects: Array<{
    type: 'latex' | 'graph' | 'code' | 'text' | 'diagram';
    content: string;
    referenceName?: string;
    metadata?: Record<string, unknown>;
  }>;
  references: Array<{
    mention: string;
    objectId: string;
  }>;
}

export class StreamingOrchestrator {
  private anthropic: Anthropic;
  private abortControllers: Map<string, AbortController>;

  constructor() {
    const apiKey = process.env.ANTHROPIC_API_KEY;
    if (!apiKey) {
      throw new Error('ANTHROPIC_API_KEY environment variable is required');
    }
    this.anthropic = new Anthropic({ apiKey });
    this.abortControllers = new Map();
  }

  /**
<<<<<<< HEAD
   * Get tools appropriate for the selected brain
   */
  private getToolsForBrain(brain: Brain): typeof MCP_TOOLS_FOR_CLAUDE {
    if (!brain.mcpTools || brain.mcpTools.length === 0) {
      return MCP_TOOLS_FOR_CLAUDE; // Fallback to all tools for brains without specific tools
    }

    // Filter tools to only those appropriate for this brain
    return MCP_TOOLS_FOR_CLAUDE.filter(tool =>
      brain.mcpTools!.includes(tool.name)
    );
  }

  /**
   * Stream a teaching response with real-time TTS
=======
   * Cancel a specific streaming response
   */
  public cancelStream(turnId: string): void {
    const controller = this.abortControllers.get(turnId);
    if (controller) {
      logger.info('🛑 Cancelling stream for turn', { turnId });
      controller.abort();
      this.abortControllers.delete(turnId);
    }
  }

  /**
   * Cancel all active streams
   */
  public cancelAllStreams(): void {
    logger.info('🛑 Cancelling all active streams', { count: this.abortControllers.size });
    this.abortControllers.forEach((controller, turnId) => {
      controller.abort();
    });
    this.abortControllers.clear();
  }

  /**
   * Stream a teaching response with real-time TTS and MCP tool integration
>>>>>>> 9c775761
   */
  async *streamResponse(
    question: string,
    session: Session,
    highlightedObjectIds: string[] = [],
    mode: TeachingMode = 'guided',
    turnId: string,
    voice: 'alloy' | 'echo' | 'fable' | 'onyx' | 'nova' | 'shimmer' = 'nova',
    context?: {
      recentConversation?: string[];
      topics?: string[];
      conversationHistory?: string[];
    },
    userSettings?: {
      userName?: string;
      explanationLevel?: 'beginner' | 'intermediate' | 'advanced';
    },
<<<<<<< HEAD
=======
    cachedIntroPlayed?: {
      text: string;
      id: string;
    } | null,
>>>>>>> 9c775761
    selectedBrain?: Brain
  ): AsyncGenerator<StreamEvent, void, unknown> {
    logger.info('━━━━━━━━━━━━━━━━━━━━━━━━━━━━━━━━━━━━━━━━');
    logger.info('🎬 STREAMING ORCHESTRATOR STARTED');
    logger.info('━━━━━━━━━━━━━━━━━━━━━━━━━━━━━━━━━━━━━━━━');
    logger.info('Session ID', { sessionId: session.id });
    logger.info('Question', { question });
    logger.info('Mode', { mode });
    logger.info('Turn ID', { turnId });
    logger.info('Existing canvas objects', { count: session.canvasObjects.length });

    // Create abort controller for this stream
    const abortController = new AbortController();
    this.abortControllers.set(turnId, abortController);

    const streamingContext: StreamingContext = {
      sessionId: session.id,
      turnId,
      voice,
      existingObjects: session.canvasObjects,
      userQuestion: question
    };

    try {
      // Initialize MCP system
      await initializeMCP();

      // Send metadata first
      yield {
        type: 'metadata',
        timestamp: Date.now(),
        data: {
          turnId,
          totalSentences: 0, // Will be updated
          sessionId: session.id
        }
      };

      // Filter MCP tools based on selected brain
      const availableTools = selectedBrain && selectedBrain.mcpTools && selectedBrain.mcpTools.length > 0
        ? MCP_TOOLS_FOR_CLAUDE.filter(tool => selectedBrain.mcpTools.includes(tool.name))
        : [];

      logger.info('MCP tools available for this brain', {
        brainType: selectedBrain?.type || 'none',
        tools: availableTools.map(t => t.name)
      });

      // Build context from session
      const sessionContext = contextBuilder.buildContext(session, highlightedObjectIds);

      // Generate system and user prompts with user settings
<<<<<<< HEAD
      const systemPrompt = this.buildSystemPrompt(session, sessionContext, mode, context, userSettings, selectedBrain);
      const userPrompt = this.buildUserPrompt(question, sessionContext);

      // Get model from selected brain
      const model = selectedBrain?.model || 'claude-sonnet-4-5-20250929';

      // NOTE: Tools parameter is commented out for now because:
      // 1. The streaming orchestrator doesn't handle tool_use blocks yet
      // 2. MCP servers need to be running to execute tool calls
      // 3. The brain's promptEnhancement is sufficient to guide JSON responses
      // TODO: Add tool execution handling to streaming orchestrator
      // const tools = selectedBrain ? this.getToolsForBrain(selectedBrain) : MCP_TOOLS_FOR_CLAUDE;

      // Start Claude streaming
      logger.info('🧠 Calling Claude API', {
        model,
        maxTokens: 4096,
        brainType: selectedBrain?.type || 'general',
        usingPromptEnhancement: !!selectedBrain?.promptEnhancement
      });

      const stream = await this.anthropic.messages.stream({
        model,
        max_tokens: 4096,
        system: systemPrompt,
        messages: [
          {
            role: 'user',
            content: userPrompt
          }
        ]
        // tools parameter omitted - see note above
      });
=======
      const systemPrompt = this.buildSystemPrompt(session, sessionContext, mode, context, userSettings, cachedIntroPlayed);
      const userPrompt = this.buildUserPrompt(question, sessionContext);

      // MCP tool execution loop
      let messages: Anthropic.MessageParam[] = [
        {
          role: 'user',
          content: userPrompt
        }
      ];

      let finalResponseText = '';
      const toolGeneratedObjects: CanvasObject[] = [];
      const maxIterations = 5; // Prevent infinite tool use loops
      let iteration = 0;

      // Multi-turn conversation loop for MCP tool use
      while (iteration < maxIterations) {
        iteration++;

        logger.info('🧠 Calling Claude API', {
          model: 'claude-sonnet-4-5-20250929',
          maxTokens: 4096,
          iteration,
          hasTools: availableTools.length > 0
        });

        const response = await this.anthropic.messages.create({
          model: 'claude-sonnet-4-5-20250929',
          max_tokens: 4096,
          system: systemPrompt,
          tools: availableTools.length > 0 ? availableTools : undefined,
          messages
        });

        logger.info('Claude response received', {
          stopReason: response.stop_reason,
          iteration,
          contentBlocks: response.content.length
        });

        // If Claude wants to use tools
        if (response.stop_reason === 'tool_use') {
          const toolUses = response.content.filter(block => block.type === 'tool_use');
          const textBlocks = response.content.filter(block => block.type === 'text');

          // Store any text explanation
          if (textBlocks.length > 0 && !finalResponseText) {
            finalResponseText = textBlocks.map((block: any) => block.text).join('\n');
          }
>>>>>>> 9c775761

          // Add assistant's message with tool use to conversation
          messages.push({
            role: 'assistant',
            content: response.content
          });

          // Execute all tool calls
          const toolResultsContent: Anthropic.ToolResultBlockParam[] = [];

          for (const toolUse of toolUses) {
            if (toolUse.type !== 'tool_use') continue;

<<<<<<< HEAD
      // Process Claude's streaming response with incremental JSON parsing
      let chunkCount = 0;
      for await (const chunk of stream) {
        chunkCount++;
        if (chunk.type === 'content_block_delta' && chunk.delta.type === 'text_delta') {
          const textChunk = chunk.delta.text;
          fullResponse += textChunk;

          // DEBUG: Log first few chunks
          if (chunkCount <= 5) {
            logger.info(`📦 Chunk ${chunkCount}`, { text: textChunk.substring(0, 100) });
          }

          // Try to parse JSON incrementally
          try {
            const agentResponse = this.parseResponse(fullResponse);

            // NARRATION STREAMING: Extract new narration text
            if (agentResponse.narration && agentResponse.narration.length > lastNarrationLength) {
              const newNarration = agentResponse.narration.slice(lastNarrationLength);

              // SAFETY CHECK: Ensure it's clean narration, not JSON fragments
              const isCleanNarration = !newNarration.includes('{') &&
                                       !newNarration.includes('}') &&
                                       !newNarration.includes('"explanation"') &&
                                       !newNarration.includes('"objects"') &&
                                       !newNarration.includes('"narration"') &&
                                       !newNarration.includes('"references"');

              if (isCleanNarration && newNarration.trim().length > 0) {
                lastNarrationLength = agentResponse.narration.length;

                // Log what we're about to speak for debugging
                logger.info('🗣️ Speaking narration chunk', {
                  text: newNarration.substring(0, 100) + (newNarration.length > 100 ? '...' : '')
                });

                // Extract complete sentences from new narration
                const sentences = sentenceParser.addChunk(newNarration);

                // Generate TTS for each complete sentence
                for (const sentence of sentences) {
                  logger.debug('Complete narration sentence detected', {
                    sentenceIndex: sentence.index,
                    text: sentence.text
                  });

                  // Send text chunk event
=======
            logger.info('Executing MCP tool', {
              toolName: toolUse.name,
              toolId: toolUse.id
            });

            const toolStartTime = Date.now();

            try {
              const serverId = TOOL_TO_SERVER_MAP[toolUse.name];
              if (!serverId) {
                throw new Error(`Unknown tool: ${toolUse.name}`);
              }

              // Emit tool_start event
              yield {
                type: 'mcp_tool_start',
                timestamp: Date.now(),
                data: {
                  toolName: toolUse.name,
                  serverId,
                  description: MCP_TOOLS_FOR_CLAUDE.find(t => t.name === toolUse.name)?.description || ''
                }
              };

              // Call MCP server
              const mcpResult = await mcpManager.callTool({
                serverId,
                toolName: toolUse.name,
                arguments: toolUse.input as Record<string, any>
              });

              logger.info('MCP tool result received', {
                toolName: toolUse.name,
                serverId,
                success: mcpResult.success,
                contentLength: mcpResult.content?.length || 0
              });

              if (!mcpResult.success) {
                throw new Error(mcpResult.error || 'MCP tool call failed');
              }

              // Convert MCP result to canvas objects if it's a visualization tool
              let generatedObjectsCount = 0;
              if (isVisualizationTool(toolUse.name)) {
                const mcpObjects = this.convertMCPResultToCanvasObjects(
                  mcpResult,
                  toolUse.name,
                  session.canvasObjects,
                  toolGeneratedObjects,
                  turnId
                );
                toolGeneratedObjects.push(...mcpObjects);
                generatedObjectsCount = mcpObjects.length;

                // Stream each generated object immediately
                for (const obj of mcpObjects) {
                  streamingContext.existingObjects.push(obj);

                  const placement: ObjectPlacement = {
                    objectId: obj.id,
                    position: obj.position,
                    animateIn: 'fade',
                    timing: toolGeneratedObjects.length * 300
                  };

>>>>>>> 9c775761
                  yield {
                    type: 'canvas_object',
                    timestamp: Date.now(),
                    data: {
                      object: obj,
                      placement
                    }
                  };
                }
              }

              // Format result for Claude
              const resultText = mcpResult.content
                .map((c: any) => {
                  if (c.type === 'text') return c.text;
                  if (c.type === 'image') return `[Image generated: ${c.mimeType}]`;
                  if (c.type === 'resource') return `[Resource: ${c.resource?.mimeType || 'unknown'}]`;
                  return `[${c.type}]`;
                })
                .join('\n');

              toolResultsContent.push({
                type: 'tool_result',
                tool_use_id: toolUse.id,
                content: resultText || 'Tool executed successfully'
              });

              // Emit tool_complete event
              yield {
                type: 'mcp_tool_complete',
                timestamp: Date.now(),
                data: {
                  toolName: toolUse.name,
                  serverId,
                  success: true,
                  duration: Date.now() - toolStartTime
                }
              };

              logger.info('MCP tool executed successfully', {
                toolName: toolUse.name,
                objectsCreated: generatedObjectsCount,
                duration: Date.now() - toolStartTime
              });

            } catch (error) {
              const serverId = TOOL_TO_SERVER_MAP[toolUse.name] || 'unknown';

              logger.error('MCP tool execution failed', {
                toolName: toolUse.name,
                error
              });

              toolResultsContent.push({
                type: 'tool_result',
                tool_use_id: toolUse.id,
                content: `Error: ${error instanceof Error ? error.message : String(error)}`,
                is_error: true
              });

              // Emit tool_complete event with error
              yield {
                type: 'mcp_tool_complete',
                timestamp: Date.now(),
                data: {
                  toolName: toolUse.name,
                  serverId,
                  success: false,
                  duration: Date.now() - toolStartTime,
                  error: error instanceof Error ? error.message : String(error)
                }
              };
            }
          }

          // Add tool results to conversation
          messages.push({
            role: 'user',
            content: toolResultsContent
          });

          // Continue conversation loop to get final response
          continue;
        }

        // Claude finished without using tools or after using tools
        const textContent = response.content
          .filter(block => block.type === 'text')
          .map((block: any) => block.text)
          .join('\n');

        finalResponseText = textContent;
        break;
      }

      logger.info('✅ MCP tool loop completed', {
        iterations: iteration,
        toolObjectsCreated: toolGeneratedObjects.length,
        hasFinalResponse: !!finalResponseText
      });

      // Now stream the final response with TTS
      const sentenceParser = new SentenceParser();
      let totalObjects = toolGeneratedObjects.length; // Start with MCP objects
      let totalReferences = 0;

      // Parse the final response to get narration and additional objects
      const agentResponse = this.parseResponse(finalResponseText);

      // Stream narration sentence-by-sentence with TTS
      if (agentResponse.narration && agentResponse.narration.trim().length > 0) {
        logger.info('🗣️ Streaming narration with TTS', {
          narrationLength: agentResponse.narration.length
        });

        // Split narration into sentences
        const sentences = sentenceParser.addChunk(agentResponse.narration);

        // Process each sentence
        for (const sentence of sentences) {
          logger.debug('Processing narration sentence', {
            sentenceIndex: sentence.index,
            text: sentence.text.substring(0, 100)
          });

          // Send text chunk event
          yield {
            type: 'text_chunk',
            timestamp: Date.now(),
            data: {
              text: sentence.text,
              sentenceIndex: sentence.index
            }
          };

          // Generate TTS for the sentence
          try {
            const audioResult = await ttsService.generateSentenceSpeech(
              sentence.text,
              voice,
              sentence.index
            );

            yield {
              type: 'audio_chunk',
              timestamp: Date.now(),
              data: audioResult
            };
          } catch (error) {
            logger.warn('TTS generation failed for sentence', {
              sentenceIndex: sentence.index,
              error: error instanceof Error ? error.message : 'Unknown'
            });
          }
        }

        // Flush any remaining sentence
        const finalSentence = sentenceParser.flush();
        if (finalSentence) {
          yield {
            type: 'text_chunk',
            timestamp: Date.now(),
            data: {
              text: finalSentence.text,
              sentenceIndex: finalSentence.index
            }
          };

          try {
            const audioResult = await ttsService.generateSentenceSpeech(
              finalSentence.text,
              voice,
              finalSentence.index
            );

            yield {
              type: 'audio_chunk',
              timestamp: Date.now(),
              data: audioResult
            };
          } catch (error) {
            logger.warn('TTS generation failed for final sentence', { error });
          }
        }
      }

<<<<<<< HEAD
      // DEBUG: Log what Claude actually returned
      logger.info('📄 Full Claude response', {
        length: fullResponse.length,
        preview: fullResponse.substring(0, 500),
        hasJSON: fullResponse.includes('{') && fullResponse.includes('}')
      });

      // Final parse to catch any remaining objects/references
      const finalResponse = this.parseResponse(fullResponse);

      // Stream any remaining objects that weren't caught during streaming
      if (finalResponse.objects && finalResponse.objects.length > lastObjectsCount) {
        const remainingObjects = finalResponse.objects.slice(lastObjectsCount);

        for (let i = 0; i < remainingObjects.length; i++) {
          const globalIndex = lastObjectsCount + i;
          if (streamedObjects.has(globalIndex)) continue;
=======
      // Generate additional canvas objects from Claude's response (if any)
      if (agentResponse.objects && agentResponse.objects.length > 0) {
        logger.info('Generating canvas objects from Claude response', {
          objectCount: agentResponse.objects.length
        });
>>>>>>> 9c775761

        for (const request of agentResponse.objects) {
          const position = layoutEngine.calculatePosition(
            {
              existingObjects: streamingContext.existingObjects.map(obj => ({
                id: obj.id,
                position: obj.position,
                size: obj.size
              }))
            },
            { width: 400, height: 200 }
          );

          let enhancedContent = request.content;
          if (request.type === 'diagram') {
            enhancedContent = `${request.content} - Context: ${question}`;
          }

          const canvasObject = objectGenerator.generateObject(
            {
              type: request.type,
              content: enhancedContent,
              referenceName: request.referenceName,
              metadata: request.metadata
            },
            position,
            turnId
          );

          streamingContext.existingObjects.push(canvasObject);

          const placement: ObjectPlacement = {
            objectId: canvasObject.id,
            position: canvasObject.position,
            animateIn: 'fade',
            timing: totalObjects * 300
          };

          yield {
            type: 'canvas_object',
            timestamp: Date.now(),
            data: {
              object: canvasObject,
              placement
            }
          };

          totalObjects++;
        }
      }

      // Stream references
      if (agentResponse.references && agentResponse.references.length > 0) {
        for (const ref of agentResponse.references) {
          const objectReference = this.generateReferences(
            [ref],
            streamingContext.existingObjects,
            []
          )[0];

          if (objectReference) {
            yield {
              type: 'reference',
              timestamp: Date.now(),
              data: objectReference
            };

            totalReferences++;
          }
        }
      }
      // Send completion event
      yield {
        type: 'complete',
        timestamp: Date.now(),
        data: {
          success: true,
          totalSentences: sentenceParser.getSentenceCount(),
          totalObjects,
          totalReferences
        }
      };

      logger.info('━━━━━━━━━━━━━━━━━━━━━━━━━━━━━━━━━━━━━━━━');
      logger.info('✅ STREAMING COMPLETE');
      logger.info('━━━━━━━━━━━━━━━━━━━━━━━━━━━━━━━━━━━━━━━━');
      logger.info('Total sentences:', sentenceParser.getSentenceCount());
      logger.info('Total objects:', totalObjects);
      logger.info('Total references:', totalReferences);
    } catch (error) {
      // Check if this was an abort/cancellation
      if (error instanceof Error && error.name === 'AbortError') {
        logger.info('Stream cancelled by client', { turnId });
        yield {
          type: 'interrupted',
          timestamp: Date.now(),
          data: {
            message: 'Response generation was stopped',
            code: 'USER_CANCELLED'
          }
        };
      } else {
        logger.error('Streaming error:', error);
        yield {
          type: 'error',
          timestamp: Date.now(),
          data: {
            message: error instanceof Error ? error.message : 'Unknown error occurred'
          }
        };
      }
    } finally {
      // Clean up abort controller
      this.abortControllers.delete(turnId);
      logger.debug('Cleaned up abort controller for turn', { turnId });
    }
  }

  /**
   * Build system prompt (reused from mentorAgent)
   */
  private buildSystemPrompt(
    session: Session,
    context: any,
    mode: TeachingMode,
    conversationContext?: {
      recentConversation?: string[];
      topics?: string[];
      conversationHistory?: string[];
    },
    userSettings?: {
      userName?: string;
      explanationLevel?: 'beginner' | 'intermediate' | 'advanced';
    },
<<<<<<< HEAD
    selectedBrain?: Brain
=======
    cachedIntroPlayed?: {
      text: string;
      id: string;
    } | null
>>>>>>> 9c775761
  ): string {
    const teachingStyle =
      mode === 'guided'
        ? `Use the Socratic method:
- Guide with questions rather than direct answers
- Break explanations into small steps
- Provide hints before solutions
- Check understanding at checkpoints`
        : `Provide direct explanations:
- Give clear, complete answers
- Still break into logical steps
- Be thorough but concise`;

    let contextualInfo = '';
    if (conversationContext) {
      if (conversationContext.recentConversation && conversationContext.recentConversation.length > 0) {
        contextualInfo += `\nRECENT CONVERSATION CONTEXT:\n${conversationContext.recentConversation.join('\n')}\n`;
      }
      if (conversationContext.topics && conversationContext.topics.length > 0) {
        contextualInfo += `\nTOPICS DISCUSSED:\n${conversationContext.topics.join(', ')}\n`;
      }
      if (conversationContext.conversationHistory && conversationContext.conversationHistory.length > 0) {
        contextualInfo += `\nCONVERSATION HISTORY:\n${conversationContext.conversationHistory.slice(-3).join('\n')}\n`;
      }
    }

    const userName = userSettings?.userName || '';
    const explanationLevel = userSettings?.explanationLevel || 'intermediate';

    // Adjust explanation depth based on level
    const levelGuidance = explanationLevel === 'beginner'
      ? 'Use simple language, provide many examples, and explain technical terms when you use them.'
      : explanationLevel === 'advanced'
      ? 'Use technical terminology freely, focus on depth and nuance, assume strong foundational knowledge.'
      : 'Balance clarity with depth, explain complex concepts but assume basic familiarity.';

    const cachedIntroInfo = cachedIntroPlayed
      ? `\nCRITICAL INSTRUCTION: An introductory phrase has already been spoken: "${cachedIntroPlayed.text}"
DO NOT repeat this greeting or acknowledgment. Start your [NARRATION] by going DIRECTLY to the main content.
Skip phrases like "Let me help", "I can explain", "Sure", etc. Jump straight into teaching.\n`
      : '';

    return `You are Mentora, an AI tutor working on an infinite canvas workspace. You are an always-on, contextually aware AI that continuously listens and builds understanding from all conversations.
${userName ? `\nSTUDENT NAME: ${userName} - Address them by name occasionally to personalize the interaction.\n` : ''}
EXPLANATION LEVEL: ${explanationLevel}
${levelGuidance}
${cachedIntroInfo}
CANVAS STATE:
${context.canvasState}

${context.highlightedObjects ? `STUDENT HIGHLIGHTED:\n${context.highlightedObjects}\n` : ''}${contextualInfo}

CONTEXTUAL AWARENESS:
- You have been listening to the user's ongoing conversation and building context
- Use the conversation history and topics to provide more relevant and personalized responses
- Reference previous discussions when appropriate to show continuity
- Build upon previous explanations and concepts discussed
- Be intellectually sophisticated and demonstrate deep understanding of the conversation flow

TEACHING STYLE (${mode} mode):
${teachingStyle}

COMPREHENSION CHECKING:
- Ask follow-up questions to ensure understanding
- Check if the student grasps key concepts before moving on
- Encourage the student to explain concepts back to you
- Adjust your explanation depth based on their responses

VISUAL CREATION:
- Create visual objects to explain concepts (LaTeX equations, graphs, code blocks, diagrams, text notes)
- Reference existing canvas objects naturally in your explanation
- Position new objects spatially relative to existing ones
- Use directional language: "as shown in the equation above", "let's place this below"
- Make text objects detailed and well-formatted with bullet points and clear structure
- Ensure content is comprehensive but concise - avoid overly short explanations
- Use proper line breaks and formatting in text content
- For diagrams: Create meaningful visualizations that demonstrate the concept being discussed
- Use diagrams to show: tree structures for recursion, flowcharts for processes, data structures for algorithms
- Make diagrams contextually relevant to the specific question or concept being explained

RESPONSE FORMAT:
Stream your response using these markers. Start with text immediately, then define objects as they become relevant:

[NARRATION]: Start your spoken response here immediately
[OBJECT_START type="latex|graph|code|text|diagram" id="obj_1"]: Begin defining an object
[OBJECT_CONTENT]: The actual content for the object
[OBJECT_META key="value"]: Optional metadata (language, equation, etc.)
[OBJECT_END]: Complete the object definition
[NARRATION]: Continue with more explanation
[REFERENCE mention="as shown above" objectId="obj_xyz"]: Reference existing objects

Example:
[NARRATION]: Let me help you understand quadratic equations.
[NARRATION]: A quadratic equation has the general form where the highest power is 2.
[OBJECT_START type="latex" id="eq_1"]: Starting equation
[OBJECT_CONTENT]: ax^2 + bx + c = 0
[OBJECT_META referenceName="general form"]:
[OBJECT_END]:
[NARRATION]: As you can see in the general form above, we have three coefficients.
[OBJECT_START type="graph" id="graph_1"]: Creating visualization
[OBJECT_CONTENT]: y = x^2 - 4x + 3
[OBJECT_META equation="x^2 - 4x + 3"]:
[OBJECT_END]:
[NARRATION]: This parabola shows how the equation creates a U-shaped curve.

IMPORTANT:
- Start with [NARRATION] immediately - don't wait to plan objects
- Stream text naturally and define objects inline as they become relevant
- Keep narration conversational and natural
- Objects can be defined while you continue explaining

Subject: ${session.subject}

Be canvas-aware and create appropriate visuals for the subject area.

${selectedBrain?.promptEnhancement ? `\n\nSPECIALIZED BRAIN INSTRUCTIONS:\n${selectedBrain.promptEnhancement}` : ''}`;
  }

  private buildUserPrompt(question: string, context: any): string {
    let prompt = `Student question: ${question}\n\n`;

    if (context.conversationHistory && context.conversationHistory !== 'No previous conversation.') {
      prompt += `Previous conversation:\n${context.conversationHistory}\n\n`;
    }

    prompt += 'Generate your response using the streaming format with [NARRATION], [OBJECT_START], etc. markers.';

    return prompt;
  }

  private parseResponse(responseText: string): AgentResponse {
    try {
      // First check if this is the new marker format
      if (responseText.includes('[NARRATION]') || responseText.includes('[OBJECT_START')) {
        return this.parseMarkerFormat(responseText);
      }

      // Fallback to JSON format for backward compatibility
      const jsonMatch = responseText.match(/\{[\s\S]*\}/);
      if (jsonMatch) {
        const parsed = JSON.parse(jsonMatch[0]);

        // STRICT: Only return narration if it exists and is clean
        const hasValidNarration = parsed.narration &&
                                  typeof parsed.narration === 'string' &&
                                  parsed.narration.length > 0 &&
                                  !parsed.narration.startsWith('{') && // Not raw JSON
                                  !parsed.narration.includes('"explanation"') && // Not JSON string
                                  !parsed.narration.includes('"objects"'); // Not JSON string

        return {
          explanation: parsed.explanation || '',
          narration: hasValidNarration ? parsed.narration : '',  // Empty if invalid - DON'T speak yet
          objects: parsed.objects || [],
          references: parsed.references || []
        };
      }

      // No valid format found
      logger.debug('No valid response format found', { textLength: responseText.length });
      return {
        explanation: '',
        narration: '',
        objects: [],
        references: []
      };
    } catch (error) {
      // Parse error - return empty narration (don't speak malformed JSON)
      logger.debug('Parse error (normal during streaming)', {
        error: error instanceof Error ? error.message : 'Unknown',
        textSnippet: responseText.substring(0, 100)
      });
      return {
        explanation: '',
        narration: '',
        objects: [],
        references: []
      };
    }
  }

  private parseMarkerFormat(responseText: string): AgentResponse {
    // Extract narration sections
    const narrationMatches = responseText.matchAll(/\[NARRATION\]:\s*([^\[]*)/g);
    const narrationParts = [];
    for (const match of narrationMatches) {
      if (match[1] && match[1].trim()) {
        narrationParts.push(match[1].trim());
      }
    }
    const narration = narrationParts.join(' ');

    // Extract objects
    const objects = [];
    const objectMatches = responseText.matchAll(/\[OBJECT_START\s+type="(\w+)"\s+id="([^"]+)"\].*?\[OBJECT_CONTENT\]:\s*([^\[]*?)(?:\[OBJECT_META[^\]]*\]:\s*([^\[]*?))?\[OBJECT_END\]/gs);
    for (const match of objectMatches) {
      const [_, type, id, content, meta] = match;
      if (type && content) {
        const obj: any = {
          type,
          content: content.trim()
        };

        // Parse metadata if present
        if (meta) {
          const metaMatch = meta.match(/(\w+)="([^"]+)"/);
          if (metaMatch) {
            obj.referenceName = metaMatch[2];
          }
        }

        objects.push(obj);
      }
    }

    // Extract references
    const references = [];
    const referenceMatches = responseText.matchAll(/\[REFERENCE\s+mention="([^"]+)"\s+objectId="([^"]+)"\]/g);
    for (const match of referenceMatches) {
      references.push({
        mention: match[1],
        objectId: match[2]
      });
    }

    logger.debug('Parsed marker format response', {
      narrationLength: narration.length,
      objectCount: objects.length,
      referenceCount: references.length
    });

    return {
      explanation: narration, // Use narration as explanation too
      narration,
      objects,
      references
    };
  }

  private generateReferences(
    referenceRequests: AgentResponse['references'],
    existingObjects: CanvasObject[],
    newObjects: CanvasObject[]
  ): ObjectReference[] {
    const allObjects = [...existingObjects, ...newObjects];

    return referenceRequests
      .map(ref => {
        const obj = allObjects.find(o => o.id === ref.objectId);
        if (!obj) {
          return null;
        }

        return {
          objectId: ref.objectId,
          mention: ref.mention,
          timestamp: 0
        };
      })
      .filter((ref): ref is ObjectReference => ref !== null);
  }

  /**
   * Convert MCP tool results into canvas objects
   */
  private convertMCPResultToCanvasObjects(
    mcpResult: any,
    toolName: string,
    existingObjects: CanvasObject[],
    currentToolResults: CanvasObject[],
    turnId: string
  ): CanvasObject[] {
    const objects: CanvasObject[] = [];

    if (!mcpResult.content || !Array.isArray(mcpResult.content)) {
      logger.warn('MCP result has no content array', { toolName });
      return objects;
    }

    // Process each content item from MCP result
    for (const content of mcpResult.content) {
      logger.info('Processing MCP content item', {
        type: content.type,
        hasResource: !!content.resource,
        content: content
      });

      // Skip text-only content for visualization tools
      if (content.type === 'text') {
        continue;
      }

      // Handle image content (from Python MCP matplotlib)
      if (content.type === 'image' && content.data && content.mimeType) {
        const position = layoutEngine.calculatePosition(
          {
            existingObjects: [...existingObjects, ...currentToolResults, ...objects].map(obj => ({
              id: obj.id,
              position: obj.position,
              size: obj.size,
            })),
          },
          { width: 600, height: 400 }
        );

        const imageObject: CanvasObject = {
          id: `obj_${Date.now()}_${Math.random().toString(36).substring(2, 11)}`,
          type: 'image',
          data: {
            type: 'image',
            url: `data:${content.mimeType};base64,${content.data}`,
            alt: `Visualization from ${toolName}`,
          },
          position,
          size: { width: 600, height: 400 },
          zIndex: 1,
          metadata: {
            createdAt: Date.now(),
            turnId,
            tags: ['mcp', toolName],
            source: 'mcp',
            toolName,
            mimeType: content.mimeType,
          },
        };

        objects.push(imageObject);
      }

      // Handle resource content (from Manim MCP)
      if (content.type === 'resource' && content.resource) {
        const resource = content.resource;
        logger.info('Processing Manim resource', {
          resource: resource,
          mimeType: resource.mimeType,
          hasText: !!resource.text,
          hasUri: !!resource.uri
        });
        const isVideo = resource.mimeType?.startsWith('video/');
        const isImage = resource.mimeType?.startsWith('image/');

        if (isVideo || isImage) {
          const position = layoutEngine.calculatePosition(
            {
              existingObjects: [...existingObjects, ...currentToolResults, ...objects].map(obj => ({
                id: obj.id,
                position: obj.position,
                size: obj.size,
              })),
            },
            { width: 600, height: 400 }
          );

          const url = resource.text ? `data:${resource.mimeType};base64,${resource.text}` : resource.uri;

          if (isVideo) {
            const videoObject: CanvasObject = {
              id: `obj_${Date.now()}_${Math.random().toString(36).substring(2, 11)}`,
              type: 'video',
              data: {
                type: 'video',
                url,
                alt: `Animation from ${toolName}`,
              },
              position,
              size: { width: 600, height: 400 },
              zIndex: 1,
              metadata: {
                createdAt: Date.now(),
                turnId,
                tags: ['mcp', toolName, 'animation'],
                source: 'mcp',
                toolName,
                mimeType: resource.mimeType,
                uri: resource.uri,
              },
            };
            objects.push(videoObject);
          } else {
            const imageObject: CanvasObject = {
              id: `obj_${Date.now()}_${Math.random().toString(36).substring(2, 11)}`,
              type: 'image',
              data: {
                type: 'image',
                url,
                alt: `Visualization from ${toolName}`,
              },
              position,
              size: { width: 600, height: 400 },
              zIndex: 1,
              metadata: {
                createdAt: Date.now(),
                turnId,
                tags: ['mcp', toolName],
                source: 'mcp',
                toolName,
                mimeType: resource.mimeType,
                uri: resource.uri,
              },
            };
            objects.push(imageObject);
          }
        }
      }
    }

    logger.info('Converted MCP results to canvas objects', {
      toolName,
      objectsCreated: objects.length,
    });

    return objects;
  }
}

export const streamingOrchestrator = new StreamingOrchestrator();<|MERGE_RESOLUTION|>--- conflicted
+++ resolved
@@ -15,15 +15,10 @@
 import { ttsService } from '@/lib/voice/ttsService';
 import { SentenceParser } from '@/lib/utils/sentenceParser';
 import { logger } from '@/lib/utils/logger';
-<<<<<<< HEAD
-import { MCP_TOOLS_FOR_CLAUDE } from './mcpTools';
-import { Brain } from '@/types/brain';
-=======
 import { mcpManager } from '@/lib/mcp';
 import { initializeMCP } from '@/lib/mcp/init';
 import { MCP_TOOLS_FOR_CLAUDE, TOOL_TO_SERVER_MAP, isVisualizationTool } from './mcpTools';
 import type { Brain } from '@/types/brain';
->>>>>>> 9c775761
 
 interface StreamingContext {
   sessionId: string;
@@ -62,23 +57,6 @@
   }
 
   /**
-<<<<<<< HEAD
-   * Get tools appropriate for the selected brain
-   */
-  private getToolsForBrain(brain: Brain): typeof MCP_TOOLS_FOR_CLAUDE {
-    if (!brain.mcpTools || brain.mcpTools.length === 0) {
-      return MCP_TOOLS_FOR_CLAUDE; // Fallback to all tools for brains without specific tools
-    }
-
-    // Filter tools to only those appropriate for this brain
-    return MCP_TOOLS_FOR_CLAUDE.filter(tool =>
-      brain.mcpTools!.includes(tool.name)
-    );
-  }
-
-  /**
-   * Stream a teaching response with real-time TTS
-=======
    * Cancel a specific streaming response
    */
   public cancelStream(turnId: string): void {
@@ -103,7 +81,6 @@
 
   /**
    * Stream a teaching response with real-time TTS and MCP tool integration
->>>>>>> 9c775761
    */
   async *streamResponse(
     question: string,
@@ -121,13 +98,10 @@
       userName?: string;
       explanationLevel?: 'beginner' | 'intermediate' | 'advanced';
     },
-<<<<<<< HEAD
-=======
     cachedIntroPlayed?: {
       text: string;
       id: string;
     } | null,
->>>>>>> 9c775761
     selectedBrain?: Brain
   ): AsyncGenerator<StreamEvent, void, unknown> {
     logger.info('━━━━━━━━━━━━━━━━━━━━━━━━━━━━━━━━━━━━━━━━');
@@ -180,8 +154,7 @@
       const sessionContext = contextBuilder.buildContext(session, highlightedObjectIds);
 
       // Generate system and user prompts with user settings
-<<<<<<< HEAD
-      const systemPrompt = this.buildSystemPrompt(session, sessionContext, mode, context, userSettings, selectedBrain);
+      const systemPrompt = this.buildSystemPrompt(session, sessionContext, mode, context, userSettings, cachedIntroPlayed);
       const userPrompt = this.buildUserPrompt(question, sessionContext);
 
       // Get model from selected brain
@@ -193,30 +166,6 @@
       // 3. The brain's promptEnhancement is sufficient to guide JSON responses
       // TODO: Add tool execution handling to streaming orchestrator
       // const tools = selectedBrain ? this.getToolsForBrain(selectedBrain) : MCP_TOOLS_FOR_CLAUDE;
-
-      // Start Claude streaming
-      logger.info('🧠 Calling Claude API', {
-        model,
-        maxTokens: 4096,
-        brainType: selectedBrain?.type || 'general',
-        usingPromptEnhancement: !!selectedBrain?.promptEnhancement
-      });
-
-      const stream = await this.anthropic.messages.stream({
-        model,
-        max_tokens: 4096,
-        system: systemPrompt,
-        messages: [
-          {
-            role: 'user',
-            content: userPrompt
-          }
-        ]
-        // tools parameter omitted - see note above
-      });
-=======
-      const systemPrompt = this.buildSystemPrompt(session, sessionContext, mode, context, userSettings, cachedIntroPlayed);
-      const userPrompt = this.buildUserPrompt(question, sessionContext);
 
       // MCP tool execution loop
       let messages: Anthropic.MessageParam[] = [
@@ -265,7 +214,6 @@
           if (textBlocks.length > 0 && !finalResponseText) {
             finalResponseText = textBlocks.map((block: any) => block.text).join('\n');
           }
->>>>>>> 9c775761
 
           // Add assistant's message with tool use to conversation
           messages.push({
@@ -279,56 +227,6 @@
           for (const toolUse of toolUses) {
             if (toolUse.type !== 'tool_use') continue;
 
-<<<<<<< HEAD
-      // Process Claude's streaming response with incremental JSON parsing
-      let chunkCount = 0;
-      for await (const chunk of stream) {
-        chunkCount++;
-        if (chunk.type === 'content_block_delta' && chunk.delta.type === 'text_delta') {
-          const textChunk = chunk.delta.text;
-          fullResponse += textChunk;
-
-          // DEBUG: Log first few chunks
-          if (chunkCount <= 5) {
-            logger.info(`📦 Chunk ${chunkCount}`, { text: textChunk.substring(0, 100) });
-          }
-
-          // Try to parse JSON incrementally
-          try {
-            const agentResponse = this.parseResponse(fullResponse);
-
-            // NARRATION STREAMING: Extract new narration text
-            if (agentResponse.narration && agentResponse.narration.length > lastNarrationLength) {
-              const newNarration = agentResponse.narration.slice(lastNarrationLength);
-
-              // SAFETY CHECK: Ensure it's clean narration, not JSON fragments
-              const isCleanNarration = !newNarration.includes('{') &&
-                                       !newNarration.includes('}') &&
-                                       !newNarration.includes('"explanation"') &&
-                                       !newNarration.includes('"objects"') &&
-                                       !newNarration.includes('"narration"') &&
-                                       !newNarration.includes('"references"');
-
-              if (isCleanNarration && newNarration.trim().length > 0) {
-                lastNarrationLength = agentResponse.narration.length;
-
-                // Log what we're about to speak for debugging
-                logger.info('🗣️ Speaking narration chunk', {
-                  text: newNarration.substring(0, 100) + (newNarration.length > 100 ? '...' : '')
-                });
-
-                // Extract complete sentences from new narration
-                const sentences = sentenceParser.addChunk(newNarration);
-
-                // Generate TTS for each complete sentence
-                for (const sentence of sentences) {
-                  logger.debug('Complete narration sentence detected', {
-                    sentenceIndex: sentence.index,
-                    text: sentence.text
-                  });
-
-                  // Send text chunk event
-=======
             logger.info('Executing MCP tool', {
               toolName: toolUse.name,
               toolId: toolUse.id
@@ -395,7 +293,6 @@
                     timing: toolGeneratedObjects.length * 300
                   };
 
->>>>>>> 9c775761
                   yield {
                     type: 'canvas_object',
                     timestamp: Date.now(),
@@ -582,31 +479,11 @@
         }
       }
 
-<<<<<<< HEAD
-      // DEBUG: Log what Claude actually returned
-      logger.info('📄 Full Claude response', {
-        length: fullResponse.length,
-        preview: fullResponse.substring(0, 500),
-        hasJSON: fullResponse.includes('{') && fullResponse.includes('}')
-      });
-
-      // Final parse to catch any remaining objects/references
-      const finalResponse = this.parseResponse(fullResponse);
-
-      // Stream any remaining objects that weren't caught during streaming
-      if (finalResponse.objects && finalResponse.objects.length > lastObjectsCount) {
-        const remainingObjects = finalResponse.objects.slice(lastObjectsCount);
-
-        for (let i = 0; i < remainingObjects.length; i++) {
-          const globalIndex = lastObjectsCount + i;
-          if (streamedObjects.has(globalIndex)) continue;
-=======
       // Generate additional canvas objects from Claude's response (if any)
       if (agentResponse.objects && agentResponse.objects.length > 0) {
         logger.info('Generating canvas objects from Claude response', {
           objectCount: agentResponse.objects.length
         });
->>>>>>> 9c775761
 
         for (const request of agentResponse.objects) {
           const position = layoutEngine.calculatePosition(
@@ -741,14 +618,10 @@
       userName?: string;
       explanationLevel?: 'beginner' | 'intermediate' | 'advanced';
     },
-<<<<<<< HEAD
-    selectedBrain?: Brain
-=======
     cachedIntroPlayed?: {
       text: string;
       id: string;
     } | null
->>>>>>> 9c775761
   ): string {
     const teachingStyle =
       mode === 'guided'
