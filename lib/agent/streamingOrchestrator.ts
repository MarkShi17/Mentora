/**
 * Streaming Orchestrator
 *
 * Coordinates Claude streaming responses with real-time TTS generation.
 * Ensures OpenAI TTS speaks Claude's contextually-aware narration as it's generated.
 */

import Anthropic from '@anthropic-ai/sdk';
import { Session } from '@/types/session';
import { CanvasObject, ObjectPlacement, ObjectReference } from '@/types/canvas';
import { TeachingMode, StreamEvent } from '@/types/api';
import { contextBuilder } from './contextBuilder';
import { objectGenerator } from '@/lib/canvas/objectGenerator';
import { layoutEngine } from '@/lib/canvas/layoutEngine';
import { ttsService } from '@/lib/voice/ttsService';
import { SentenceParser } from '@/lib/utils/sentenceParser';
import { logger } from '@/lib/utils/logger';
import { mcpManager } from '@/lib/mcp';
import { initializeMCP } from '@/lib/mcp/init';
import { MCP_TOOLS_FOR_CLAUDE, TOOL_TO_SERVER_MAP, isVisualizationTool } from './mcpTools';
import type { Brain } from '@/types/brain';

interface StreamingContext {
  sessionId: string;
  turnId: string;
  voice: 'alloy' | 'echo' | 'fable' | 'onyx' | 'nova' | 'shimmer';
  existingObjects: CanvasObject[];
  userQuestion: string;
}

interface AgentResponse {
  explanation: string;
  narration: string;
  objects: Array<{
    type: 'latex' | 'graph' | 'code' | 'text' | 'diagram';
    content: string;
    referenceName?: string;
    metadata?: Record<string, unknown>;
  }>;
  references: Array<{
    mention: string;
    objectId: string;
  }>;
}

export class StreamingOrchestrator {
  private anthropic: Anthropic;
  private abortControllers: Map<string, AbortController>;

  constructor() {
    const apiKey = process.env.ANTHROPIC_API_KEY;
    if (!apiKey) {
      throw new Error('ANTHROPIC_API_KEY environment variable is required');
    }
    this.anthropic = new Anthropic({ apiKey });
    this.abortControllers = new Map();
  }

  /**
   * Cancel a specific streaming response
   */
  public cancelStream(turnId: string): void {
    const controller = this.abortControllers.get(turnId);
    if (controller) {
      logger.info('🛑 Cancelling stream for turn', { turnId });
      controller.abort();
      this.abortControllers.delete(turnId);
    }
  }

  /**
   * Cancel all active streams
   */
  public cancelAllStreams(): void {
    logger.info('🛑 Cancelling all active streams', { count: this.abortControllers.size });
    this.abortControllers.forEach((controller, turnId) => {
      controller.abort();
    });
    this.abortControllers.clear();
  }

  /**
   * Stream a teaching response with real-time TTS and MCP tool integration
   */
  async *streamResponse(
    question: string,
    session: Session,
    highlightedObjectIds: string[] = [],
    mode: TeachingMode = 'guided',
    turnId: string,
    voice: 'alloy' | 'echo' | 'fable' | 'onyx' | 'nova' | 'shimmer' = 'nova',
    context?: {
      recentConversation?: string[];
      topics?: string[];
      conversationHistory?: string[];
    },
    userSettings?: {
      userName?: string;
      explanationLevel?: 'beginner' | 'intermediate' | 'advanced';
    },
    cachedIntroPlayed?: {
      text: string;
      id: string;
    } | null,
    selectedBrain?: Brain
  ): AsyncGenerator<StreamEvent, void, unknown> {
    logger.info('━━━━━━━━━━━━━━━━━━━━━━━━━━━━━━━━━━━━━━━━');
    logger.info('🎬 STREAMING ORCHESTRATOR STARTED');
    logger.info('━━━━━━━━━━━━━━━━━━━━━━━━━━━━━━━━━━━━━━━━');
    logger.info('Session ID', { sessionId: session.id });
    logger.info('Question', { question });
    logger.info('Mode', { mode });
    logger.info('Turn ID', { turnId });
    logger.info('Existing canvas objects', { count: session.canvasObjects.length });

    // Create abort controller for this stream
    const abortController = new AbortController();
    this.abortControllers.set(turnId, abortController);

    const streamingContext: StreamingContext = {
      sessionId: session.id,
      turnId,
      voice,
      existingObjects: session.canvasObjects,
      userQuestion: question
    };

    try {
      // Initialize MCP system
      await initializeMCP();

      // Send metadata first
      yield {
        type: 'metadata',
        timestamp: Date.now(),
        data: {
          turnId,
          totalSentences: 0, // Will be updated
          sessionId: session.id
        }
      };

      // Filter MCP tools based on selected brain
      const availableTools = selectedBrain && selectedBrain.mcpTools && selectedBrain.mcpTools.length > 0
        ? MCP_TOOLS_FOR_CLAUDE.filter(tool => selectedBrain.mcpTools.includes(tool.name))
        : [];

      logger.info('MCP tools available for this brain', {
        brainType: selectedBrain?.type || 'none',
        tools: availableTools.map(t => t.name)
      });

      // Build context from session
      const sessionContext = contextBuilder.buildContext(session, highlightedObjectIds);

      // Generate system and user prompts with user settings
      const systemPrompt = this.buildSystemPrompt(session, sessionContext, mode, context, userSettings, cachedIntroPlayed, selectedBrain);
      const userPrompt = this.buildUserPrompt(question, sessionContext);

      // Get model from selected brain
      const model = selectedBrain?.model || 'claude-sonnet-4-5-20250929';

      // NOTE: Tools parameter is commented out for now because:
      // 1. The streaming orchestrator doesn't handle tool_use blocks yet
      // 2. MCP servers need to be running to execute tool calls
      // 3. The brain's promptEnhancement is sufficient to guide JSON responses
      // TODO: Add tool execution handling to streaming orchestrator
      // const tools = selectedBrain ? this.getToolsForBrain(selectedBrain) : MCP_TOOLS_FOR_CLAUDE;

      // MCP tool execution loop
      let messages: Anthropic.MessageParam[] = [
        {
          role: 'user',
          content: userPrompt
        }
      ];

      let finalResponseText = '';
      const toolGeneratedObjects: CanvasObject[] = [];
      let preToolComponents: any[] = []; // Components from initial response before tool execution
      const maxIterations = 5; // Prevent infinite tool use loops
      let iteration = 0;

      // Multi-turn conversation loop for MCP tool use
      while (iteration < maxIterations) {
        iteration++;

        logger.info('🧠 Calling Claude API', {
          model: 'claude-sonnet-4-5-20250929',
          maxTokens: 4096,
          iteration,
          hasTools: availableTools.length > 0
        });

        const response = await this.anthropic.messages.create({
          model: 'claude-sonnet-4-5-20250929',
          max_tokens: selectedBrain?.type === 'math' ? 2048 : 4096, // Reduce tokens for Math brain to enforce conciseness
          system: systemPrompt,
          tools: availableTools.length > 0 ? availableTools : undefined,
          messages
        });

        logger.info('Claude response received', {
          stopReason: response.stop_reason,
          iteration,
          contentBlocks: response.content.length
        });

        // If Claude wants to use tools
        if (response.stop_reason === 'tool_use') {
          const toolUses = response.content.filter(block => block.type === 'tool_use');
          const textBlocks = response.content.filter(block => block.type === 'text');

          // STREAM NARRATION IMMEDIATELY BEFORE EXECUTING TOOLS
          // This allows user to hear response while tools execute
          // Also extract components to stream after tools complete
          if (textBlocks.length > 0) {
            const narrationText = textBlocks.map((block: any) => block.text).join('\n');

            // Store for later use
            if (!finalResponseText) {
              finalResponseText = narrationText;
            }

            logger.info('🎤 Streaming narration BEFORE tool execution', {
              narrationLength: narrationText.length,
              toolCount: toolUses.length
            });

            // Parse and stream the narration immediately
            // Also extract components to stream after tools
            const agentResponse = this.parseResponse(narrationText);

            // Store components for after tool execution
            if (agentResponse.objects && agentResponse.objects.length > 0) {
              preToolComponents = agentResponse.objects;
              logger.info('📦 Found components in pre-tool response', {
                componentCount: preToolComponents.length,
                types: preToolComponents.map(c => c.type)
              });
            }

            if (agentResponse.narration && agentResponse.narration.trim().length > 0) {
              const sentenceParser = new SentenceParser();
              const sentences = sentenceParser.addChunk(agentResponse.narration);

              // Stream each sentence with TTS
              for (const sentence of sentences) {
                yield {
                  type: 'text_chunk',
                  timestamp: Date.now(),
                  data: {
                    text: sentence.text,
                    sentenceIndex: sentence.index
                  }
                };

                try {
                  const audioResult = await ttsService.generateSentenceSpeech(
                    sentence.text,
                    voice,
                    sentence.index
                  );
                  yield {
                    type: 'audio_chunk',
                    timestamp: Date.now(),
                    data: audioResult
                  };
                } catch (error) {
                  logger.warn('TTS generation failed during pre-tool streaming', {
                    sentenceIndex: sentence.index,
                    error: error instanceof Error ? error.message : 'Unknown'
                  });
                }
              }

              // Flush final sentence
              const finalSentence = sentenceParser.flush();
              if (finalSentence) {
                yield {
                  type: 'text_chunk',
                  timestamp: Date.now(),
                  data: {
                    text: finalSentence.text,
                    sentenceIndex: finalSentence.index
                  }
                };

                try {
                  const audioResult = await ttsService.generateSentenceSpeech(
                    finalSentence.text,
                    voice,
                    finalSentence.index
                  );
                  yield {
                    type: 'audio_chunk',
                    timestamp: Date.now(),
                    data: audioResult
                  };
                } catch (error) {
                  logger.warn('TTS generation failed for final sentence', { error });
                }
              }
            }

            logger.info('✅ Narration streamed, now executing tools');
          }

          // Add assistant's message with tool use to conversation
          messages.push({
            role: 'assistant',
            content: response.content
          });

          // Execute all tool calls
          const toolResultsContent: Anthropic.ToolResultBlockParam[] = [];

          for (const toolUse of toolUses) {
            if (toolUse.type !== 'tool_use') continue;

            logger.info('Executing MCP tool', {
              toolName: toolUse.name,
              toolId: toolUse.id
            });

            const toolStartTime = Date.now();

            try {
              const serverId = TOOL_TO_SERVER_MAP[toolUse.name];
              if (!serverId) {
                throw new Error(`Unknown tool: ${toolUse.name}`);
              }

              // Emit tool_start event with visual placeholder
              yield {
                type: 'mcp_tool_start',
                timestamp: Date.now(),
                data: {
                  toolName: toolUse.name,
                  serverId,
                  description: MCP_TOOLS_FOR_CLAUDE.find(t => t.name === toolUse.name)?.description || '',
                  isGeneratingComponent: isVisualizationTool(toolUse.name)
                }
              };

              // Call MCP server
              const mcpResult = await mcpManager.callTool({
                serverId,
                toolName: toolUse.name,
                arguments: toolUse.input as Record<string, any>
              });

              logger.info('MCP tool result received', {
                toolName: toolUse.name,
                serverId,
                success: mcpResult.success,
                contentLength: mcpResult.content?.length || 0
              });

              if (!mcpResult.success) {
                throw new Error(mcpResult.error || 'MCP tool call failed');
              }

              // Convert MCP result to canvas objects if it's a visualization tool
              let generatedObjectsCount = 0;
              if (isVisualizationTool(toolUse.name)) {
                const mcpObjects = this.convertMCPResultToCanvasObjects(
                  mcpResult,
                  toolUse.name,
                  session.canvasObjects,
                  toolGeneratedObjects,
                  turnId
                );
                toolGeneratedObjects.push(...mcpObjects);
                generatedObjectsCount = mcpObjects.length;

                // Stream each generated object immediately
                for (const obj of mcpObjects) {
                  streamingContext.existingObjects.push(obj);

                  const placement: ObjectPlacement = {
                    objectId: obj.id,
                    position: obj.position,
                    animateIn: 'fade',
                    timing: toolGeneratedObjects.length * 300
                  };

                  yield {
                    type: 'canvas_object',
                    timestamp: Date.now(),
                    data: {
                      object: obj,
                      placement
                    }
                  };
                }
              }

              // Format result for Claude
              const resultText = mcpResult.content
                .map((c: any) => {
                  if (c.type === 'text') return c.text;
                  if (c.type === 'image') return `[Image generated: ${c.mimeType}]`;
                  if (c.type === 'resource') return `[Resource: ${c.resource?.mimeType || 'unknown'}]`;
                  return `[${c.type}]`;
                })
                .join('\n');

              toolResultsContent.push({
                type: 'tool_result',
                tool_use_id: toolUse.id,
                content: resultText || 'Tool executed successfully'
              });

              // Emit tool_complete event
              yield {
                type: 'mcp_tool_complete',
                timestamp: Date.now(),
                data: {
                  toolName: toolUse.name,
                  serverId,
                  success: true,
                  duration: Date.now() - toolStartTime
                }
              };

              logger.info('MCP tool executed successfully', {
                toolName: toolUse.name,
                objectsCreated: generatedObjectsCount,
                duration: Date.now() - toolStartTime
              });

            } catch (error) {
              const serverId = TOOL_TO_SERVER_MAP[toolUse.name] || 'unknown';

              logger.error('MCP tool execution failed', {
                toolName: toolUse.name,
                error
              });

              toolResultsContent.push({
                type: 'tool_result',
                tool_use_id: toolUse.id,
                content: `Error: ${error instanceof Error ? error.message : String(error)}`,
                is_error: true
              });

              // Emit tool_complete event with error
              yield {
                type: 'mcp_tool_complete',
                timestamp: Date.now(),
                data: {
                  toolName: toolUse.name,
                  serverId,
                  success: false,
                  duration: Date.now() - toolStartTime,
                  error: error instanceof Error ? error.message : String(error)
                }
              };
            }
          }

          // Add tool results to conversation
          messages.push({
            role: 'user',
            content: toolResultsContent
          });

          // Continue conversation loop to get final response
          continue;
        }

        // Claude finished without using tools or after using tools
        const textContent = response.content
          .filter(block => block.type === 'text')
          .map((block: any) => block.text)
          .join('\n');

        finalResponseText = textContent;
        break;
      }

      logger.info('✅ MCP tool loop completed', {
        iterations: iteration,
        toolObjectsCreated: toolGeneratedObjects.length,
        hasFinalResponse: !!finalResponseText
      });

      // Now stream the final response with TTS
      const sentenceParser = new SentenceParser();
      let totalObjects = toolGeneratedObjects.length; // Start with MCP objects
      let totalReferences = 0;

      // Parse the final response to get narration and additional objects
      const agentResponse = this.parseResponse(finalResponseText);

      // Separate objects into priority (latex, graph) and regular for early rendering
      const priorityObjects = agentResponse.objects.filter(obj =>
        obj.type === 'latex' || obj.type === 'graph'
      );
      const regularObjects = agentResponse.objects.filter(obj =>
        obj.type !== 'latex' && obj.type !== 'graph'
      );

      // Emit priority objects BEFORE TTS starts for immediate visual feedback
      if (priorityObjects.length > 0) {
        logger.info('🎯 Emitting priority objects before TTS', {
          priorityObjectCount: priorityObjects.length,
          types: priorityObjects.map(obj => obj.type)
        });

        for (const request of priorityObjects) {
          const position = layoutEngine.calculatePosition(
            {
              existingObjects: streamingContext.existingObjects.map(obj => ({
                id: obj.id,
                position: obj.position,
                size: obj.size
              }))
            },
            { width: 400, height: 200 }
          );

          const canvasObject = objectGenerator.generateObject(
            {
              type: request.type,
              content: request.content,
              referenceName: request.referenceName,
              metadata: request.metadata
            },
            position,
            turnId
          );

          streamingContext.existingObjects.push(canvasObject);

          const placement: ObjectPlacement = {
            objectId: canvasObject.id,
            position: canvasObject.position,
            animateIn: 'fade',
            timing: totalObjects * 300
          };

          yield {
            type: 'canvas_object',
            timestamp: Date.now(),
            data: { object: canvasObject, placement }
          };

          totalObjects++;
        }
      }

      // Stream narration sentence-by-sentence with TTS
      if (agentResponse.narration && agentResponse.narration.trim().length > 0) {
        logger.info('🗣️ Streaming narration with TTS', {
          narrationLength: agentResponse.narration.length
        });

        // Split narration into sentences
        const sentences = sentenceParser.addChunk(agentResponse.narration);

        // Process each sentence
        for (const sentence of sentences) {
          logger.debug('Processing narration sentence', {
            sentenceIndex: sentence.index,
            text: sentence.text.substring(0, 100)
          });

          // Send text chunk event
          yield {
            type: 'text_chunk',
            timestamp: Date.now(),
            data: {
              text: sentence.text,
              sentenceIndex: sentence.index
            }
          };

          // Generate TTS for the sentence
          try {
            const audioResult = await ttsService.generateSentenceSpeech(
              sentence.text,
              voice,
              sentence.index
            );

            yield {
              type: 'audio_chunk',
              timestamp: Date.now(),
              data: audioResult
            };
          } catch (error) {
            logger.warn('TTS generation failed for sentence', {
              sentenceIndex: sentence.index,
              error: error instanceof Error ? error.message : 'Unknown'
            });
          }
        }

        // Flush any remaining sentence
        const finalSentence = sentenceParser.flush();
        if (finalSentence) {
          yield {
            type: 'text_chunk',
            timestamp: Date.now(),
            data: {
              text: finalSentence.text,
              sentenceIndex: finalSentence.index
            }
          };

          try {
            const audioResult = await ttsService.generateSentenceSpeech(
              finalSentence.text,
              voice,
              finalSentence.index
            );

            yield {
              type: 'audio_chunk',
              timestamp: Date.now(),
              data: audioResult
            };
          } catch (error) {
            logger.warn('TTS generation failed for final sentence', { error });
          }
        }
      }

<<<<<<< HEAD
      // First, stream components from pre-tool response (if any)
      // These were defined before tools executed
      if (preToolComponents.length > 0) {
        logger.info('📦 Streaming pre-tool components', {
          componentCount: preToolComponents.length,
          types: preToolComponents.map(c => c.type)
        });

        for (const request of preToolComponents) {
          const position = layoutEngine.calculatePosition(
            {
              existingObjects: streamingContext.existingObjects.map(obj => ({
                id: obj.id,
                position: obj.position,
                size: obj.size
              }))
            },
            { width: 400, height: 200 }
          );

          let enhancedContent = request.content;
          if (request.type === 'diagram') {
            enhancedContent = `${request.content} - Context: ${question}`;
          }

          const canvasObject = objectGenerator.generateObject(
            {
              type: request.type,
              content: enhancedContent,
              referenceName: request.referenceName,
              metadata: request.metadata
            },
            position,
            turnId
          );

          streamingContext.existingObjects.push(canvasObject);

          const placement: ObjectPlacement = {
            objectId: canvasObject.id,
            position: canvasObject.position,
            animateIn: 'fade',
            timing: totalObjects * 300
          };

          yield {
            type: 'canvas_object',
            timestamp: Date.now(),
            data: {
              object: canvasObject,
              placement
            }
          };

          totalObjects++;
        }
      }

      // Generate additional canvas objects from Claude's response (if any)
      if (agentResponse.objects && agentResponse.objects.length > 0) {
        logger.info('Generating canvas objects from Claude response', {
          objectCount: agentResponse.objects.length
=======
      // Generate remaining canvas objects (non-priority) from Claude's response
      if (regularObjects && regularObjects.length > 0) {
        logger.info('Generating regular canvas objects from Claude response', {
          objectCount: regularObjects.length
>>>>>>> 55e5aa81
        });

        for (const request of regularObjects) {
          const position = layoutEngine.calculatePosition(
            {
              existingObjects: streamingContext.existingObjects.map(obj => ({
                id: obj.id,
                position: obj.position,
                size: obj.size
              }))
            },
            { width: 400, height: 200 }
          );

          let enhancedContent = request.content;
          if (request.type === 'diagram') {
            enhancedContent = `${request.content} - Context: ${question}`;
          }

          const canvasObject = objectGenerator.generateObject(
            {
              type: request.type,
              content: enhancedContent,
              referenceName: request.referenceName,
              metadata: request.metadata
            },
            position,
            turnId
          );

          streamingContext.existingObjects.push(canvasObject);

          const placement: ObjectPlacement = {
            objectId: canvasObject.id,
            position: canvasObject.position,
            animateIn: 'fade',
            timing: totalObjects * 300
          };

          yield {
            type: 'canvas_object',
            timestamp: Date.now(),
            data: {
              object: canvasObject,
              placement
            }
          };

          totalObjects++;
        }
      }

      // Stream references
      if (agentResponse.references && agentResponse.references.length > 0) {
        for (const ref of agentResponse.references) {
          const objectReference = this.generateReferences(
            [ref],
            streamingContext.existingObjects,
            []
          )[0];

          if (objectReference) {
            yield {
              type: 'reference',
              timestamp: Date.now(),
              data: objectReference
            };

            totalReferences++;
          }
        }
      }
      // Send completion event
      yield {
        type: 'complete',
        timestamp: Date.now(),
        data: {
          success: true,
          totalSentences: sentenceParser.getSentenceCount(),
          totalObjects,
          totalReferences
        }
      };

      logger.info('━━━━━━━━━━━━━━━━━━━━━━━━━━━━━━━━━━━━━━━━');
      logger.info('✅ STREAMING COMPLETE');
      logger.info('━━━━━━━━━━━━━━━━━━━━━━━━━━━━━━━━━━━━━━━━');
      logger.info('Total sentences:', sentenceParser.getSentenceCount());
      logger.info('Total objects:', totalObjects);
      logger.info('Total references:', totalReferences);
    } catch (error) {
  let event;

  if (error instanceof Error && error.name === 'AbortError') {
    logger.info('Stream cancelled by client', { turnId });
    event = {
      type: 'interrupted',
      timestamp: Date.now(),
      data: {
        message: 'Response generation was stopped',
        code: 'USER_CANCELLED'
      }
    };
  } else {
    // Log the full error details
    console.error('❌ STREAMING ERROR DETAILS:', {
      message: error instanceof Error ? error.message : String(error),
      name: error instanceof Error ? error.name : 'Unknown',
      stack: error instanceof Error ? error.stack : undefined,
      fullError: error
    });
    logger.error('Streaming error:', error);
    event = {
      type: 'error',
      timestamp: Date.now(),
      data: {
        message: error instanceof Error ? error.message : 'Unknown error occurred'
      }
    };
  }
}
finally {
      // Clean up abort controller
      this.abortControllers.delete(turnId);
      logger.debug('Cleaned up abort controller for turn', { turnId });
    }
  }

  /**
   * Build system prompt (reused from mentorAgent)
   */
  private buildSystemPrompt(
    session: Session,
    context: any,
    mode: TeachingMode,
    conversationContext?: {
      recentConversation?: string[];
      topics?: string[];
      conversationHistory?: string[];
    },
    userSettings?: {
      userName?: string;
      explanationLevel?: 'beginner' | 'intermediate' | 'advanced';
    },
    cachedIntroPlayed?: {
      text: string;
      id: string;
    } | null,
    selectedBrain?: Brain
  ): string {
    const teachingStyle =
      mode === 'guided'
        ? `Use the Socratic method:
- Guide with questions rather than direct answers
- Break explanations into small steps
- Provide hints before solutions
- Check understanding at checkpoints`
        : `Provide direct explanations:
- Give clear, complete answers
- Still break into logical steps
- Be thorough but concise`;

    let contextualInfo = '';
    if (conversationContext) {
      if (conversationContext.recentConversation && conversationContext.recentConversation.length > 0) {
        contextualInfo += `\nRECENT CONVERSATION CONTEXT:\n${conversationContext.recentConversation.join('\n')}\n`;
      }
      if (conversationContext.topics && conversationContext.topics.length > 0) {
        contextualInfo += `\nTOPICS DISCUSSED:\n${conversationContext.topics.join(', ')}\n`;
      }
      if (conversationContext.conversationHistory && conversationContext.conversationHistory.length > 0) {
        contextualInfo += `\nCONVERSATION HISTORY:\n${conversationContext.conversationHistory.slice(-3).join('\n')}\n`;
      }
    }

    const userName = userSettings?.userName || '';
    const explanationLevel = userSettings?.explanationLevel || 'intermediate';

    // Adjust explanation depth based on level
    const levelGuidance = explanationLevel === 'beginner'
      ? 'Use simple language, provide many examples, and explain technical terms when you use them.'
      : explanationLevel === 'advanced'
      ? 'Use technical terminology freely, focus on depth and nuance, assume strong foundational knowledge.'
      : 'Balance clarity with depth, explain complex concepts but assume basic familiarity.';

    const cachedIntroInfo = cachedIntroPlayed
      ? `\nCRITICAL INSTRUCTION: An introductory phrase has already been spoken: "${cachedIntroPlayed.text}"
DO NOT repeat this greeting or acknowledgment. Start your [NARRATION] by going DIRECTLY to the main content.
Skip phrases like "Let me help", "I can explain", "Sure", etc. Jump straight into teaching.\n`
      : '';

    return `You are Mentora, an AI tutor working on an infinite canvas workspace. You are an always-on, contextually aware AI that continuously listens and builds understanding from all conversations.
${userName ? `\nSTUDENT NAME: ${userName} - Address them by name occasionally to personalize the interaction.\n` : ''}
EXPLANATION LEVEL: ${explanationLevel}
${levelGuidance}
${cachedIntroInfo}
CANVAS STATE:
${context.canvasState}

${context.highlightedObjects ? `STUDENT HIGHLIGHTED:\n${context.highlightedObjects}\n` : ''}${contextualInfo}

CONTEXTUAL AWARENESS:
- You have been listening to the user's ongoing conversation and building context
- Use the conversation history and topics to provide more relevant and personalized responses
- Reference previous discussions when appropriate to show continuity
- Build upon previous explanations and concepts discussed
- Be intellectually sophisticated and demonstrate deep understanding of the conversation flow

TEACHING STYLE (${mode} mode):
${teachingStyle}

COMPREHENSION CHECKING:
- Ask follow-up questions to ensure understanding
- Check if the student grasps key concepts before moving on
- Encourage the student to explain concepts back to you
- Adjust your explanation depth based on their responses

VISUAL CREATION:
- Create visual objects to explain concepts (LaTeX equations, graphs, code blocks, diagrams, text notes)
- Reference existing canvas objects naturally in your explanation
- Position new objects spatially relative to existing ones
- Use directional language: "as shown in the equation above", "let's place this below"
- Make text objects detailed and well-formatted with bullet points and clear structure
- Ensure content is comprehensive but concise - avoid overly short explanations
- Use proper line breaks and formatting in text content
- For diagrams: Create meaningful visualizations that demonstrate the concept being discussed
- Use diagrams to show: tree structures for recursion, flowcharts for processes, data structures for algorithms
- Make diagrams contextually relevant to the specific question or concept being explained

RESPONSE FORMAT:
Stream your response using these markers. Start with text immediately, then define objects as they become relevant:

[NARRATION]: Start your spoken response here immediately
[OBJECT_START type="latex|graph|code|text|diagram" id="obj_1"]: Begin defining an object
[OBJECT_CONTENT]: The actual content for the object
[OBJECT_META key="value"]: Optional metadata (language, equation, etc.)
[OBJECT_END]: Complete the object definition
[NARRATION]: Continue with more explanation
[REFERENCE mention="as shown above" objectId="obj_xyz"]: Reference existing objects

Example (Math):
[NARRATION]: Let me help you understand quadratic equations.
[NARRATION]: A quadratic equation has the general form where the highest power is 2.
[OBJECT_START type="latex" id="eq_1"]
[OBJECT_CONTENT]:
ax^2 + bx + c = 0
[OBJECT_META referenceName="general form"]
[OBJECT_END]
[NARRATION]: As you can see in the general form above, we have three coefficients.

Example (Code):
[NARRATION]: Here's how to implement binary search in Python.
[OBJECT_START type="code" id="code_1"]
[OBJECT_CONTENT]:
def binary_search(arr, target):
    left, right = 0, len(arr) - 1
    while left <= right:
        mid = (left + right) // 2
        if arr[mid] == target:
            return mid
        elif arr[mid] < target:
            left = mid + 1
        else:
            right = mid - 1
    return -1
[OBJECT_META language="python"]
[OBJECT_END]
[NARRATION]: This efficiently finds elements in sorted arrays.

IMPORTANT:
- Start with [NARRATION] immediately - don't wait to plan objects
- Stream text naturally and define objects inline as they become relevant
- Keep narration conversational and natural
- Objects can be defined while you continue explaining

CRITICAL STREAMING PATTERN FOR TOOL USE:
- When you want to use tools (like sequential_thinking), ALWAYS generate [NARRATION] text FIRST
- Your response should be: [NARRATION] text + tool_use blocks
- NOT: tool_use only without narration first
- This ensures the user hears your explanation immediately while tools execute in the background
- Example: Start with [NARRATION], explain the concept, THEN use sequential_thinking to deepen analysis

Subject: ${session.subject}

<<<<<<< HEAD
${selectedBrain && selectedBrain.promptEnhancement ? `\n━━━━━━━━━━━━━━━━━━━━━━━━━━━━━━━━━━━━━━━━━━━━━━━━━━━━━━
SPECIALIZED BRAIN INSTRUCTIONS (${selectedBrain.name.toUpperCase()}):
━━━━━━━━━━━━━━━━━━━━━━━━━━━━━━━━━━━━━━━━━━━━━━━━━━━━━━

${selectedBrain.promptEnhancement}

━━━━━━━━━━━━━━━━━━━━━━━━━━━━━━━━━━━━━━━━━━━━━━━━━━━━━━
` : ''}

Be canvas-aware and create appropriate visuals for the subject area.`;
=======
Be canvas-aware and create appropriate visuals for the subject area.

${selectedBrain?.promptEnhancement ? `\n\nSPECIALIZED BRAIN INSTRUCTIONS:\n${selectedBrain.promptEnhancement}` : ''}`;
>>>>>>> 55e5aa81
  }

  private buildUserPrompt(question: string, context: any): string {
    let prompt = `Student question: ${question}\n\n`;

    if (context.conversationHistory && context.conversationHistory !== 'No previous conversation.') {
      prompt += `Previous conversation:\n${context.conversationHistory}\n\n`;
    }

    prompt += 'Generate your response using the streaming format with [NARRATION], [OBJECT_START], etc. markers.';

    return prompt;
  }

  private parseResponse(responseText: string): AgentResponse {
    try {
      // First check if this is the new marker format
      if (responseText.includes('[NARRATION]') || responseText.includes('[OBJECT_START')) {
        return this.parseMarkerFormat(responseText);
      }

      // Fallback to JSON format for backward compatibility
      const jsonMatch = responseText.match(/\{[\s\S]*\}/);
      if (jsonMatch) {
        const parsed = JSON.parse(jsonMatch[0]);

        // STRICT: Only return narration if it exists and is clean
        const hasValidNarration = parsed.narration &&
                                  typeof parsed.narration === 'string' &&
                                  parsed.narration.length > 0 &&
                                  !parsed.narration.startsWith('{') && // Not raw JSON
                                  !parsed.narration.includes('"explanation"') && // Not JSON string
                                  !parsed.narration.includes('"objects"'); // Not JSON string

        return {
          explanation: parsed.explanation || '',
          narration: hasValidNarration ? parsed.narration : '',  // Empty if invalid - DON'T speak yet
          objects: parsed.objects || [],
          references: parsed.references || []
        };
      }

      // No valid format found
      logger.debug('No valid response format found', { textLength: responseText.length });
      return {
        explanation: '',
        narration: '',
        objects: [],
        references: []
      };
    } catch (error) {
      // Parse error - return empty narration (don't speak malformed JSON)
      logger.debug('Parse error (normal during streaming)', {
        error: error instanceof Error ? error.message : 'Unknown',
        textSnippet: responseText.substring(0, 100)
      });
      return {
        explanation: '',
        narration: '',
        objects: [],
        references: []
      };
    }
  }

  private parseMarkerFormat(responseText: string): AgentResponse {
    // Extract narration sections
    const narrationMatches = responseText.matchAll(/\[NARRATION\]:\s*([^\[]*)/g);
    const narrationParts = [];
    for (const match of narrationMatches) {
      if (match[1] && match[1].trim()) {
        narrationParts.push(match[1].trim());
      }
    }
    const narration = narrationParts.join(' ');

    // Extract objects
    const objects = [];
    const objectMatches = responseText.matchAll(/\[OBJECT_START\s+type="(\w+)"\s+id="([^"]+)"\].*?\[OBJECT_CONTENT\]:\s*([^\[]*?)(?:\[OBJECT_META[^\]]*\]:\s*([^\[]*?))?\[OBJECT_END\]/);
    for (const match of objectMatches) {
      const [_, type, id, content, meta] = match;
      if (type && content) {
        const obj: any = {
          type,
          content: content.trim()
        };

        // Parse metadata if present (can have multiple key="value" pairs)
        if (meta) {
          const metaMatches = meta.matchAll(/(\w+)="([^"]+)"/g);
          const metadataObj: Record<string, string> = {};
          let hasReferenceName = false;

          for (const metaMatch of metaMatches) {
            const key = metaMatch[1];
            const value = metaMatch[2];

            // referenceName goes directly on obj, everything else goes in metadata
            if (key === 'referenceName') {
              obj.referenceName = value;
              hasReferenceName = true;
            } else {
              metadataObj[key] = value;
            }
          }

          // Only add metadata object if there's something in it
          if (Object.keys(metadataObj).length > 0) {
            obj.metadata = metadataObj;
          }
        }

        objects.push(obj);
      }
    }

    // Extract references
    const references = [];
    const referenceMatches = responseText.matchAll(/\[REFERENCE\s+mention="([^"]+)"\s+objectId="([^"]+)"\]/g);
    for (const match of referenceMatches) {
      references.push({
        mention: match[1],
        objectId: match[2]
      });
    }

    logger.debug('Parsed marker format response', {
      narrationLength: narration.length,
      objectCount: objects.length,
      referenceCount: references.length
    });

    return {
      explanation: narration, // Use narration as explanation too
      narration,
      objects,
      references
    };
  }

  private generateReferences(
    referenceRequests: AgentResponse['references'],
    existingObjects: CanvasObject[],
    newObjects: CanvasObject[]
  ): ObjectReference[] {
    const allObjects = [...existingObjects, ...newObjects];

    return referenceRequests
      .map(ref => {
        const obj = allObjects.find(o => o.id === ref.objectId);
        if (!obj) {
          return null;
        }

        return {
          objectId: ref.objectId,
          mention: ref.mention,
          timestamp: 0
        };
      })
      .filter((ref): ref is ObjectReference => ref !== null);
  }

  /**
   * Convert MCP tool results into canvas objects
   */
  private convertMCPResultToCanvasObjects(
    mcpResult: any,
    toolName: string,
    existingObjects: CanvasObject[],
    currentToolResults: CanvasObject[],
    turnId: string
  ): CanvasObject[] {
    const objects: CanvasObject[] = [];

    if (!mcpResult.content || !Array.isArray(mcpResult.content)) {
      logger.warn('MCP result has no content array', { toolName });
      return objects;
    }

    // Process each content item from MCP result
    for (const content of mcpResult.content) {
      logger.info('Processing MCP content item', {
        type: content.type,
        hasResource: !!content.resource,
        content: content
      });

      // Skip text-only content for visualization tools
      if (content.type === 'text') {
        continue;
      }

      // Handle image content (from Python MCP matplotlib)
      if (content.type === 'image' && content.data && content.mimeType) {
        const position = layoutEngine.calculatePosition(
          {
            existingObjects: [...existingObjects, ...currentToolResults, ...objects].map(obj => ({
              id: obj.id,
              position: obj.position,
              size: obj.size,
            })),
          },
          { width: 600, height: 400 }
        );

        const imageObject: CanvasObject = {
          id: `obj_${Date.now()}_${Math.random().toString(36).substring(2, 11)}`,
          type: 'image',
          data: {
            type: 'image',
            url: `data:${content.mimeType};base64,${content.data}`,
            alt: `Visualization from ${toolName}`,
          },
          position,
          size: { width: 600, height: 400 },
          zIndex: 1,
          metadata: {
            createdAt: Date.now(),
            turnId,
            tags: ['mcp', toolName],
            source: 'mcp',
            toolName,
            mimeType: content.mimeType,
          },
        };

        objects.push(imageObject);
      }

      // Handle resource content (from Manim MCP)
      if (content.type === 'resource' && content.resource) {
        const resource = content.resource;
        logger.info('Processing Manim resource', {
          resource: resource,
          mimeType: resource.mimeType,
          hasText: !!resource.text,
          hasUri: !!resource.uri
        });
        const isVideo = resource.mimeType?.startsWith('video/');
        const isImage = resource.mimeType?.startsWith('image/');

        if (isVideo || isImage) {
          const position = layoutEngine.calculatePosition(
            {
              existingObjects: [...existingObjects, ...currentToolResults, ...objects].map(obj => ({
                id: obj.id,
                position: obj.position,
                size: obj.size,
              })),
            },
            { width: 600, height: 400 }
          );

          // CRITICAL: Always prefer base64 data URLs to prevent stale file:// URI caching
          let url: string;
          if (resource.text && resource.text.length > 0) {
            // Use base64 data URL - this ensures fresh content every time
            url = `data:${resource.mimeType};base64,${resource.text}`;
            logger.info('Using base64 data URL for video', {
              toolName,
              base64Length: resource.text.length,
              mimeType: resource.mimeType
            });
          } else {
            // Fallback to URI - log warning as this may cause caching issues
            url = resource.uri;
            logger.warn('⚠️ Using file:// URI for video - may cause caching!', {
              toolName,
              uri: resource.uri,
              reason: 'base64 data missing from MCP response'
            });
          }

          if (isVideo) {
            const videoObject: CanvasObject = {
              id: `obj_${Date.now()}_${Math.random().toString(36).substring(2, 11)}`,
              type: 'video',
              data: {
                type: 'video',
                url,
                alt: `Animation from ${toolName}`,
              },
              position,
              size: { width: 600, height: 400 },
              zIndex: 1,
              metadata: {
                createdAt: Date.now(),
                turnId,
                tags: ['mcp', toolName, 'animation'],
                source: 'mcp',
                toolName,
                mimeType: resource.mimeType,
                uri: resource.uri,
                usedBase64: !!resource.text,  // Track if we used base64
              },
            };
            objects.push(videoObject);
          } else {
            const imageObject: CanvasObject = {
              id: `obj_${Date.now()}_${Math.random().toString(36).substring(2, 11)}`,
              type: 'image',
              data: {
                type: 'image',
                url,
                alt: `Visualization from ${toolName}`,
              },
              position,
              size: { width: 600, height: 400 },
              zIndex: 1,
              metadata: {
                createdAt: Date.now(),
                turnId,
                tags: ['mcp', toolName],
                source: 'mcp',
                toolName,
                mimeType: resource.mimeType,
                uri: resource.uri,
              },
            };
            objects.push(imageObject);
          }
        }
      }
    }

    logger.info('Converted MCP results to canvas objects', {
      toolName,
      objectsCreated: objects.length,
    });

    return objects;
  }
}

export const streamingOrchestrator = new StreamingOrchestrator();<|MERGE_RESOLUTION|>--- conflicted
+++ resolved
@@ -628,75 +628,10 @@
         }
       }
 
-<<<<<<< HEAD
-      // First, stream components from pre-tool response (if any)
-      // These were defined before tools executed
-      if (preToolComponents.length > 0) {
-        logger.info('📦 Streaming pre-tool components', {
-          componentCount: preToolComponents.length,
-          types: preToolComponents.map(c => c.type)
-        });
-
-        for (const request of preToolComponents) {
-          const position = layoutEngine.calculatePosition(
-            {
-              existingObjects: streamingContext.existingObjects.map(obj => ({
-                id: obj.id,
-                position: obj.position,
-                size: obj.size
-              }))
-            },
-            { width: 400, height: 200 }
-          );
-
-          let enhancedContent = request.content;
-          if (request.type === 'diagram') {
-            enhancedContent = `${request.content} - Context: ${question}`;
-          }
-
-          const canvasObject = objectGenerator.generateObject(
-            {
-              type: request.type,
-              content: enhancedContent,
-              referenceName: request.referenceName,
-              metadata: request.metadata
-            },
-            position,
-            turnId
-          );
-
-          streamingContext.existingObjects.push(canvasObject);
-
-          const placement: ObjectPlacement = {
-            objectId: canvasObject.id,
-            position: canvasObject.position,
-            animateIn: 'fade',
-            timing: totalObjects * 300
-          };
-
-          yield {
-            type: 'canvas_object',
-            timestamp: Date.now(),
-            data: {
-              object: canvasObject,
-              placement
-            }
-          };
-
-          totalObjects++;
-        }
-      }
-
-      // Generate additional canvas objects from Claude's response (if any)
-      if (agentResponse.objects && agentResponse.objects.length > 0) {
-        logger.info('Generating canvas objects from Claude response', {
-          objectCount: agentResponse.objects.length
-=======
       // Generate remaining canvas objects (non-priority) from Claude's response
       if (regularObjects && regularObjects.length > 0) {
         logger.info('Generating regular canvas objects from Claude response', {
           objectCount: regularObjects.length
->>>>>>> 55e5aa81
         });
 
         for (const request of regularObjects) {
@@ -981,7 +916,6 @@
 
 Subject: ${session.subject}
 
-<<<<<<< HEAD
 ${selectedBrain && selectedBrain.promptEnhancement ? `\n━━━━━━━━━━━━━━━━━━━━━━━━━━━━━━━━━━━━━━━━━━━━━━━━━━━━━━
 SPECIALIZED BRAIN INSTRUCTIONS (${selectedBrain.name.toUpperCase()}):
 ━━━━━━━━━━━━━━━━━━━━━━━━━━━━━━━━━━━━━━━━━━━━━━━━━━━━━━
@@ -992,11 +926,6 @@
 ` : ''}
 
 Be canvas-aware and create appropriate visuals for the subject area.`;
-=======
-Be canvas-aware and create appropriate visuals for the subject area.
-
-${selectedBrain?.promptEnhancement ? `\n\nSPECIALIZED BRAIN INSTRUCTIONS:\n${selectedBrain.promptEnhancement}` : ''}`;
->>>>>>> 55e5aa81
   }
 
   private buildUserPrompt(question: string, context: any): string {
