--- conflicted
+++ resolved
@@ -80,8 +80,7 @@
       'Debugging assistance',
     ],
     model: 'claude-3-5-haiku-20241022', // Fast for code
-<<<<<<< HEAD
-    mcpTools: ['execute_python', 'sequential_thinking'], // Python execution + thinking
+    mcpTools: ['execute_python', 'sequentialthinking'], // Python execution + thinking
     promptEnhancement: `You are a specialized programming tutor with access to Python execution for visualizations.
 
 CRITICAL REQUIREMENTS:
@@ -122,15 +121,6 @@
 - Text explanations: Use [NARRATION] markers
 
 NEVER use [OBJECT_START type="graph"] or [OBJECT_START type="diagram"] - always use execute_python for visuals!`,
-=======
-    mcpTools: ['sequentialthinking'], // github integration when available
-    promptEnhancement: `You are a specialized programming tutor. Focus on:
-- Explaining code step-by-step with clear examples
-- Breaking down algorithms into understandable parts
-- Using sequential thinking for complex problem solving
-- Providing practical code examples and best practices
-- Teaching debugging and problem-solving skills`,
->>>>>>> f0af46ae
   },
 
   design: {
