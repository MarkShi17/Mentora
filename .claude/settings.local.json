{
  "permissions": {
    "allow": [
<<<<<<< HEAD
      "Bash(docker-compose logs:*)",
      "Bash(lsof:*)",
      "Bash(docker ps:*)",
      "Bash(docker logs:*)",
      "Bash(docker exec:*)",
      "WebSearch",
      "Bash(npm run build:*)",
      "Bash(npm install:*)"
=======
      "Bash(docker-compose logs:*)"
>>>>>>> 01adcfea
    ],
    "deny": [],
    "ask": []
  }
}<|MERGE_RESOLUTION|>--- conflicted
+++ resolved
@@ -1,7 +1,7 @@
 {
   "permissions": {
     "allow": [
-<<<<<<< HEAD
+      "Bash(docker-compose logs:*)"
       "Bash(docker-compose logs:*)",
       "Bash(lsof:*)",
       "Bash(docker ps:*)",
@@ -10,9 +10,6 @@
       "WebSearch",
       "Bash(npm run build:*)",
       "Bash(npm install:*)"
-=======
-      "Bash(docker-compose logs:*)"
->>>>>>> 01adcfea
     ],
     "deny": [],
     "ask": []
