--- conflicted
+++ resolved
@@ -17,16 +17,6 @@
       "Bash(python3:*)",
       "Bash(docker-compose:*)",
       "Bash(npx tsc:*)",
-<<<<<<< HEAD
-      "Bash(brew search:*)",
-      "Bash(brew install:*)",
-      "WebFetch(domain:help.biorender.com)",
-      "WebFetch(domain:support.claude.com)",
-      "Bash(brew unlink:*)",
-      "Bash(ping:*)",
-      "Bash(nslookup:*)",
-      "Bash(docker restart:*)"
-=======
       "Bash(/mnt/c/users/googo/mentora/test-streaming.sh)",
       "Bash(bash:*)",
       "Bash(source .env)",
@@ -37,7 +27,15 @@
       "Read(//tmp/**)",
       "Bash(docker system prune:*)",
       "Bash(npm ci:*)"
->>>>>>> 9c775761
+      "Bash(npx tsc:*)",
+      "Bash(brew search:*)",
+      "Bash(brew install:*)",
+      "WebFetch(domain:help.biorender.com)",
+      "WebFetch(domain:support.claude.com)",
+      "Bash(brew unlink:*)",
+      "Bash(ping:*)",
+      "Bash(nslookup:*)",
+      "Bash(docker restart:*)"
     ],
     "deny": [],
     "ask": []
