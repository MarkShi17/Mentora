--- conflicted
+++ resolved
@@ -1,20 +1,7 @@
 {
   "permissions": {
     "allow": [
-      "Bash(docker-compose logs:*)",
-<<<<<<< HEAD
-      "Bash(npm run build)",
-      "Bash(docker-compose build frontend)",
-      "Bash(docker-compose down)",
-      "Bash(docker-compose up -d)",
-      "Bash(npm install)",
-      "Bash(docker-compose ps)"
-=======
-      "Bash(lsof:*)",
-      "Bash(docker ps:*)",
-      "Bash(docker logs:*)",
-      "Bash(docker exec:*)"
->>>>>>> 216cd7ad
+      "Bash(docker-compose logs:*)"
     ],
     "deny": [],
     "ask": []
