--- conflicted
+++ resolved
@@ -91,7 +91,7 @@
           session = sessionManager.getSession(body.sessionId);
         } catch (error) {
           logger.warn(`Session ${body.sessionId} not found, creating fallback session`);
-          session = sessionManager.createSession('general', `Session ${body.sessionId}`);
+          session = sessionManager.createSession('math', `Session ${body.sessionId}`);
           actualSessionId = session.id;
         }
 
@@ -224,11 +224,8 @@
           voice,
           body.context,
           { userName, explanationLevel }, // Pass user settings
-<<<<<<< HEAD
-          cachedIntroPlayed // Pass cached intro info
-=======
+          cachedIntroPlayed, // Pass cached intro info
           brainResult.selectedBrain // Pass selected brain for MCP tool filtering
->>>>>>> 01e5590b
         );
 
         for await (const event of responseStream) {
