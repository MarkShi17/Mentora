--- conflicted
+++ resolved
@@ -224,12 +224,8 @@
           voice,
           body.context,
           { userName, explanationLevel }, // Pass user settings
-<<<<<<< HEAD
-          brainResult.selectedBrain // Pass selected brain for tool filtering
-=======
           cachedIntroPlayed, // Pass cached intro info
           brainResult.selectedBrain // Pass selected brain for MCP tool filtering
->>>>>>> 9c775761
         );
 
         for await (const event of responseStream) {
